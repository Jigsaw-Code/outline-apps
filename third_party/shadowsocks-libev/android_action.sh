--- conflicted
+++ resolved
@@ -49,12 +49,6 @@
 APP_STL                 := c++_static
 NDK_TOOLCHAIN_VERSION   := clang
 EOF
-<<<<<<< HEAD
-
-# Instruct ndk-build to compile for the specified architectures.
-echo "APP_ABI := $ARCH" > $TEMP/mobile/src/main/jni/Application.mk
-=======
->>>>>>> 1e1c48e4
 
 # Build!
 docker run --rm -ti -v $TEMP:$TEMP -w $TEMP $DOCKER_IMAGE_NAME ndk-build -C core/src/main/jni ss-local
