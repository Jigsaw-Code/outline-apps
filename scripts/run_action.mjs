--- conflicted
+++ resolved
@@ -53,7 +53,6 @@
     return cache[actionPathKey];
   }
 
-<<<<<<< HEAD
   async update(actionPathKey, actionCacheObject) {
     let cache = {};
 
@@ -66,34 +65,6 @@
     return fs.writeFile(this.cachePath, JSON.stringify(cache));
   }
 }
-=======
-/**
- * @description promisifies the child process (for supporting legacy bash actions!)
- */
-const spawnStream = (command, parameters) =>
-  new Promise((resolve, reject) => {
-    const childProcess = spawn(command, parameters, {shell: true});
-
-    const forEachMessageLine = (buffer, callback) => {
-      buffer
-        .toString()
-        .split('\n')
-        .filter(line => line.trim())
-        .forEach(callback);
-    };
-
-    childProcess.stdout.on('data', data => forEachMessageLine(data, line => console.info(line)));
-    childProcess.stderr.on('data', error => forEachMessageLine(error, line => console.error(chalk.red(line))));
-
-    childProcess.on('close', code => {
-      if (code === 0) {
-        resolve(childProcess);
-      } else {
-        reject(childProcess);
-      }
-    });
-  });
->>>>>>> f800d0ac
 
 /**
  * @description This is the entrypoint into our custom task runner.
@@ -197,21 +168,15 @@
   const startTime = performance.now();
 
   try {
-<<<<<<< HEAD
     await spawnPromise(resolvedPath.endsWith('mjs') ? 'node' : 'bash', [resolvedPath, ...parameters]);
     await cache.update(resolvedPath, {
       options: actionOptions,
       timestamp: Date.now(),
     });
   } catch (error) {
-    error?.message && console.error(error.message);
-=======
-    await spawnStream(resolvedPath.endsWith('mjs') ? 'node' : 'bash', [resolvedPath, ...parameters]);
-  } catch (error) {
-  if (error?.message) {
-    console.error(chalk.red(error.message));
-  }
->>>>>>> f800d0ac
+    if (error?.message) {
+      console.error(chalk.red(error.message));
+    }
     console.groupEnd();
     console.error(chalk.red.bold(`▶ action(${actionPath}):`), chalk.red(`❌ Failed.`));
 
