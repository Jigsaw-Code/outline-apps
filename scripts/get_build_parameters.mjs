// Copyright 2022 The Outline Authors
//
// Licensed under the Apache License, Version 2.0 (the "License");
// you may not use this file except in compliance with the License.
// You may obtain a copy of the License at
//
//      http://www.apache.org/licenses/LICENSE-2.0
//
// Unless required by applicable law or agreed to in writing, software
// distributed under the License is distributed on an "AS IS" BASIS,
// WITHOUT WARRANTIES OR CONDITIONS OF ANY KIND, either express or implied.
// See the License for the specific language governing permissions and
// limitations under the License.

import url from 'url';
import minimist from 'minimist';

<<<<<<< HEAD
const VALID_PLATFORMS = ['linux', 'windows', 'ios', 'macos', 'android'];
=======
const VALID_PLATFORMS = ['linux', 'windows', 'ios', 'osx', 'android', 'browser'];
>>>>>>> 90e60d0f
const VALID_BUILD_MODES = ['debug', 'release'];

/*
  Inputs:
  => platform: the list of action arguments passed in

  Outputs:
  => an object containing the specificed platform and buildMode.
*/
export function getBuildParameters(buildParameters) {
  let {
    _: [platform],
    buildMode,
  } = minimist(buildParameters);

  if (platform && !VALID_PLATFORMS.includes(platform)) {
    throw new TypeError(
      `Platform "${platform}" is not a valid target for Outline Client. Must be one of ${VALID_PLATFORMS.join(', ')}`
    );
  }

  if (buildMode && !VALID_BUILD_MODES.includes(buildMode)) {
    throw new TypeError(
      `Build mode "${buildMode}" is not a valid build mode for Outline Client. Must be one of ${VALID_BUILD_MODES.join(
        ', '
      )}`
    );
  }

  // set defaults
  platform ??= 'browser';
  buildMode ??= 'debug';

  return {platform, buildMode};
}

async function main() {
  console.log(getBuildParameters(process.argv.slice(2)));
}

if (import.meta.url === url.pathToFileURL(process.argv[1]).href) {
  main();
}<|MERGE_RESOLUTION|>--- conflicted
+++ resolved
@@ -15,11 +15,7 @@
 import url from 'url';
 import minimist from 'minimist';
 
-<<<<<<< HEAD
-const VALID_PLATFORMS = ['linux', 'windows', 'ios', 'macos', 'android'];
-=======
-const VALID_PLATFORMS = ['linux', 'windows', 'ios', 'osx', 'android', 'browser'];
->>>>>>> 90e60d0f
+const VALID_PLATFORMS = ['linux', 'windows', 'ios', 'macos', 'android', 'browser'];
 const VALID_BUILD_MODES = ['debug', 'release'];
 
 /*
