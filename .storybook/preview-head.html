<<<<<<< HEAD
<!--
 Copyright 2024 The Outline Authors

 Licensed under the Apache License, Version 2.0 (the "License");
 you may not use this file except in compliance with the License.
 You may obtain a copy of the License at

     http://www.apache.org/licenses/LICENSE-2.0

 Unless required by applicable law or agreed to in writing, software
 distributed under the License is distributed on an "AS IS" BASIS,
 WITHOUT WARRANTIES OR CONDITIONS OF ANY KIND, either express or implied.
 See the License for the specific language governing permissions and
 limitations under the License.
-->

<link href="../client/src/www/style.css" rel="stylesheet" />
=======
<link href="../client/src/www/style.css" rel="stylesheet" />
<link href="https://fonts.googleapis.com/css?family=Material+Icons&display=block" rel="stylesheet">

<style>
  :root {
    /* TODO(daniellacosse): unified system for managing css variables */
    --primary-green: #00bfa5;
    --background-color: #263238;
    --background-contrast-color: #2e3a3f;
    --light-gray: rgba(255, 255, 255, 0.87);
    --medium-gray: rgba(255, 255, 255, 0.54);
    --dark-gray: rgba(0, 0, 0, 0.87);
    --border-color: rgba(255, 255, 255, 0.12);

    --server-stat-card-background: var(--background-contrast-color);
    --server-stat-card-foreground: var(--medium-gray);
    --server-stat-card-highlight: #ffffff;
  }
</style>
>>>>>>> 1451b19d
<|MERGE_RESOLUTION|>--- conflicted
+++ resolved
@@ -1,4 +1,3 @@
-<<<<<<< HEAD
 <!--
  Copyright 2024 The Outline Authors
 
@@ -15,8 +14,6 @@
  limitations under the License.
 -->
 
-<link href="../client/src/www/style.css" rel="stylesheet" />
-=======
 <link href="../client/src/www/style.css" rel="stylesheet" />
 <link href="https://fonts.googleapis.com/css?family=Material+Icons&display=block" rel="stylesheet">
 
@@ -35,5 +32,4 @@
     --server-stat-card-foreground: var(--medium-gray);
     --server-stat-card-highlight: #ffffff;
   }
-</style>
->>>>>>> 1451b19d
+</style>