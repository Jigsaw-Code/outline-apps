--- conflicted
+++ resolved
@@ -29,21 +29,14 @@
       ['chacha20-ietf-poly1305', 'aes-128-gcm', 'aes-192-gcm', 'aes-256-gcm'];
 
   errorMessageId?: string;
-<<<<<<< HEAD
+  private config: ShadowsocksConfig;
   private tunnel: Tunnel;
-
-  constructor(
-      public readonly id: string, private readonly config: ShadowsocksConfig,
-      private net: NativeNetworking, private eventQueue: events.EventQueue) {
-    this.tunnel = this.net.newVpnTunnel(id);
-=======
-  private config: ShadowsocksConfig;
 
   constructor(
       public readonly id: string, public readonly accessKey: string, private _name: string,
-      private tunnel: Tunnel, private eventQueue: events.EventQueue) {
+      private net: NativeNetworking, private eventQueue: events.EventQueue) {
     this.config = accessKeyToShadowsocksConfig(accessKey);
->>>>>>> 3e18673b
+    this.tunnel = net.newVpnTunnel(id);
     this.tunnel.onStatusChange((status: TunnelStatus) => {
       let statusEvent: events.OutlineEvent;
       switch (status) {
@@ -130,12 +123,6 @@
   readonly name: string;
 }
 
-<<<<<<< HEAD
-=======
-export type OutlineServerFactory =
-    (id: string, accessKey: string, name: string, eventQueue: events.EventQueue) => OutlineServer;
-
->>>>>>> 3e18673b
 // Maintains a persisted set of servers and liaises with the core.
 export class OutlineServerRepository implements ServerRepository {
   // Name by which servers are saved to storage.
@@ -159,31 +146,11 @@
   }
 
   add(accessKey: string) {
-<<<<<<< HEAD
-    const server = this.createServer(uuidv4(), accessKey);
-=======
     const config = accessKeyToShadowsocksConfig(accessKey);
-    const server = this.createServer(uuidv4(), accessKey, config.name, this.eventQueue);
->>>>>>> 3e18673b
+    const server = this.createServer({id: uuidv4(), accessKey, name: config.name});
     this.serverById.set(server.id, server);
     this.storeServers();
     this.eventQueue.enqueue(new events.ServerAdded(server));
-  }
-
-  private createServer(serverId: string, accessKey: string) {
-    const config = accessKeyToShadowsocksConfig(accessKey);
-    const server = new OutlineServer(serverId, config, this.net, this.eventQueue);
-    try {
-      this.validateAccessKey(accessKey);
-    } catch (e) {
-      if (e instanceof errors.ShadowsocksUnsupportedCipher) {
-        // Don't throw for backward-compatibility.
-        server.errorMessageId = 'unsupported-cipher';
-      } else {
-        throw e;
-      }
-    }
-    return server;
   }
 
   rename(serverId: string, newName: string) {
@@ -312,37 +279,35 @@
     } catch (e) {
       throw new Error(`could not parse saved servers: ${e.message}`);
     }
-<<<<<<< HEAD
-    for (const serverId in configByAccessKey) {
-      if (configByAccessKey.hasOwnProperty(serverId)) {
-        const accessKey = configByAccessKey[serverId];
-        try {
-          const server = this.createServer(serverId, accessKey);
-          this.serverById.set(serverId, server);
-        } catch (e) {
-          // Don't propagate so other stored servers can be created.
-          console.error(e);
-        }
-=======
     for (const serverJson of serversJson) {
       try {
         this.loadServer(serverJson);
       } catch (e) {
         // Don't propagate so other stored servers can be created.
         console.error(e);
->>>>>>> 3e18673b
       }
     }
   }
 
   private loadServer(serverJson: OutlineServerJson) {
-    const server =
-        this.createServer(serverJson.id, serverJson.accessKey, serverJson.name, this.eventQueue);
-    const config = accessKeyToShadowsocksConfig(serverJson.accessKey);
-    if (!OutlineServer.isServerCipherSupported(config.method)) {
-      server.errorMessageId = 'unsupported-cipher';
-    }
+    const server = this.createServer(serverJson);
     this.serverById.set(serverJson.id, server);
+  }
+
+  private createServer(serverJson: OutlineServerJson) {
+    const server = new OutlineServer(
+        serverJson.id, serverJson.accessKey, serverJson.name, this.net, this.eventQueue);
+    try {
+      this.validateAccessKey(serverJson.accessKey);
+    } catch (e) {
+      if (e instanceof errors.ShadowsocksUnsupportedCipher) {
+        // Don't throw for backward-compatibility.
+        server.errorMessageId = 'unsupported-cipher';
+      } else {
+        throw e;
+      }
+    }
+    return server;
   }
 }
 
