// Copyright 2020 The Outline Authors
//
// Licensed under the Apache License, Version 2.0 (the "License");
// you may not use this file except in compliance with the License.
// You may obtain a copy of the License at
//
//      http://www.apache.org/licenses/LICENSE-2.0
//
// Unless required by applicable law or agreed to in writing, software
// distributed under the License is distributed on an "AS IS" BASIS,
// WITHOUT WARRANTIES OR CONDITIONS OF ANY KIND, either express or implied.
// See the License for the specific language governing permissions and
// limitations under the License.
import path from 'path';
import CopyPlugin from 'copy-webpack-plugin';
import TerserPlugin from 'terser-webpack-plugin';
import {fileURLToPath} from 'url';
import {createRequire} from 'module';

export const require = createRequire(import.meta.url);
export const __filename = fileURLToPath(import.meta.url);
export const __dirname = path.dirname(__filename);

<<<<<<< HEAD
=======
export const GENERATE_CSS_RTL_LOADER = path.resolve(__dirname, '../../scripts/rtl_css_webpack.js');

>>>>>>> 6ed55db2
export const baseConfig = {
  devtool: 'inline-source-map',
  resolve: {
    extensions: ['.ts', '.js', '.mts', '.mjs'],
    fallback: {url: require.resolve('url/')},
  },
  optimization: {
    minimizer: [
      new TerserPlugin({
        terserOptions: {
          keep_classnames: true,
          keep_fnames: true,
        },
      }),
    ],
  },
};

export const browserConfig = {
  entry: [path.resolve(__dirname, './style.css')],
  output: {
    path: path.resolve(__dirname, '../../www'),
    filename: 'main.js',
  },
  module: {
    rules: [
      {
<<<<<<< HEAD
        test: /\.css?$/,
        use: ['style-loader', 'css-loader'],
=======
        test: /\.css$/,
        use: ['style-loader', 'css-loader'],
      },
      {
        test: /assets[/\\].*\.(png|woff2)$/,
        use: ['file-loader'],
>>>>>>> 6ed55db2
      },
    ],
  },
  plugins: [
    new CopyPlugin(
      [
        {from: 'assets', to: 'assets'},
        {from: 'messages', to: 'messages'},
        {from: 'ui_components/licenses/licenses.txt', to: 'ui_components/licenses'},
      ],
      {context: __dirname}
    ),
  ],
};<|MERGE_RESOLUTION|>--- conflicted
+++ resolved
@@ -21,11 +21,6 @@
 export const __filename = fileURLToPath(import.meta.url);
 export const __dirname = path.dirname(__filename);
 
-<<<<<<< HEAD
-=======
-export const GENERATE_CSS_RTL_LOADER = path.resolve(__dirname, '../../scripts/rtl_css_webpack.js');
-
->>>>>>> 6ed55db2
 export const baseConfig = {
   devtool: 'inline-source-map',
   resolve: {
@@ -53,17 +48,12 @@
   module: {
     rules: [
       {
-<<<<<<< HEAD
-        test: /\.css?$/,
-        use: ['style-loader', 'css-loader'],
-=======
         test: /\.css$/,
         use: ['style-loader', 'css-loader'],
       },
       {
         test: /assets[/\\].*\.(png|woff2)$/,
         use: ['file-loader'],
->>>>>>> 6ed55db2
       },
     ],
   },
