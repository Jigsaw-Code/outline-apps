--- conflicted
+++ resolved
@@ -15,10 +15,6 @@
 import {customElement, property, state} from 'lit/decorators.js';
 
 export enum ServerConnectionState {
-<<<<<<< HEAD
-  INITIAL = 'initial',
-=======
->>>>>>> 2b7c8847
   CONNECTING = 'connecting',
   CONNECTED = 'connected',
   RECONNECTING = 'reconnecting',
@@ -57,12 +53,6 @@
         --circle-small-scale: scale(0.33);
         --circle-small-delay: 0ms;
 
-<<<<<<< HEAD
-        --circle-initial-opacity: 0.5;
-        --circle-initial-color: grayscale(1);
-
-=======
->>>>>>> 2b7c8847
         --circle-connected-opacity: 1;
         --circle-connected-color: grayscale(0);
 
@@ -153,29 +143,14 @@
       // based on when the animation loop started
       const elapsedAnimationMS = Date.now() - this.animationStartMS;
 
-<<<<<<< HEAD
-      // while the animation is reversed, the animation delay
-      // is included in the total play time
-=======
       // While the animation is reversed, the animation delay
       // is included in the total play time.
->>>>>>> 2b7c8847
       const animationDurationMS =
         this.animationState === ServerConnectionState.DISCONNECTING
           ? ANIMATION_DURATION_MS + ANIMATION_DELAY_MS
           : ANIMATION_DURATION_MS;
 
       const remainingAnimationMS = animationDurationMS - (elapsedAnimationMS % animationDurationMS);
-<<<<<<< HEAD
-
-      console.log({elapsedAnimationMS, remainingAnimationMS});
-      console.log(
-        this.animationState === ServerConnectionState.DISCONNECTING
-          ? ANIMATION_DURATION_MS + ANIMATION_DELAY_MS
-          : ANIMATION_DURATION_MS
-      );
-=======
->>>>>>> 2b7c8847
 
       setTimeout(() => (this.animationState = this.connectionState), remainingAnimationMS);
     } else {
