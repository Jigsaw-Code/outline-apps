--- conflicted
+++ resolved
@@ -11,11 +11,7 @@
 // WITHOUT WARRANTIES OR CONDITIONS OF ANY KIND, either express or implied.
 // See the License for the specific language governing permissions and
 // limitations under the License.
-<<<<<<< HEAD
-import {baseConfig, __dirname, TS_LOADER} from './webpack_base.mjs';
-=======
-import {baseConfig} from './webpack_base.mjs';
->>>>>>> 6ed55db2
+import {baseConfig, TS_LOADER} from './webpack_base.mjs';
 import {merge} from 'webpack-merge';
 
 export default merge(baseConfig, {
@@ -24,15 +20,11 @@
       {
         test: /\.m?ts$/,
         exclude: /node_modules/,
-<<<<<<< HEAD
         use: [TS_LOADER],
-=======
-        use: ['ts-loader'],
       },
       {
         test: /\.png$/,
         use: ['file-loader'],
->>>>>>> 6ed55db2
       },
     ],
   },
