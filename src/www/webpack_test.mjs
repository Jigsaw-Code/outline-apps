// Copyright 2020 The Outline Authors
//
// Licensed under the Apache License, Version 2.0 (the "License");
// you may not use this file except in compliance with the License.
// You may obtain a copy of the License at
//
//      http://www.apache.org/licenses/LICENSE-2.0
//
// Unless required by applicable law or agreed to in writing, software
// distributed under the License is distributed on an "AS IS" BASIS,
// WITHOUT WARRANTIES OR CONDITIONS OF ANY KIND, either express or implied.
// See the License for the specific language governing permissions and
// limitations under the License.
import {baseConfig} from './webpack_base.mjs';
import {merge} from 'webpack-merge';

export default merge(baseConfig, {
  module: {
    rules: [
      {
        test: /\.m?ts$/,
        exclude: /node_modules/,
        use: ['ts-loader'],
      },
<<<<<<< HEAD
=======
      {
        test: /\.png$/,
        use: ['file-loader'],
      },
>>>>>>> 6ed55db2
    ],
  },
});<|MERGE_RESOLUTION|>--- conflicted
+++ resolved
@@ -22,13 +22,10 @@
         exclude: /node_modules/,
         use: ['ts-loader'],
       },
-<<<<<<< HEAD
-=======
       {
         test: /\.png$/,
         use: ['file-loader'],
       },
->>>>>>> 6ed55db2
     ],
   },
 });