--- conflicted
+++ resolved
@@ -17,34 +17,8 @@
 
 import {html} from "lit-html";
 
-<<<<<<< HEAD
 import {makeStorybookConfig} from "../../.storybook/make_storybook_config";
 import {Localized, languageControl, makeLocalize} from "../../.storybook/make_localize";
-=======
-import "./index";
-import {ServerCard, ServerConnectionState} from "./index";
-
-export default {
-  title: "Server Card",
-  component: "server-card",
-  args: {
-    serverName: "My Server",
-    serverAddress: "1.0.0.127",
-    state: ServerConnectionState.INITIAL,
-    expanded: false,
-  },
-  argTypes: {
-    state: {
-      control: "select",
-      options: Object.keys(ServerConnectionState),
-    },
-    expanded: {
-      control: "boolean",
-    },
-  },
-};
->>>>>>> 0bd07360
-
 import {ServerCard, ServerConnectionState} from "./index";
 
 export const Example = async ({language, serverName, serverAddress, state, expanded}: Localized<ServerCard>) => {
