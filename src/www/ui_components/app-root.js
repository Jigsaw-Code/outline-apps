--- conflicted
+++ resolved
@@ -36,10 +36,6 @@
 import "@polymer/paper-item/paper-icon-item.js";
 import "@polymer/paper-listbox/paper-listbox.js";
 import "@polymer/paper-toast/paper-toast.js";
-<<<<<<< HEAD
-
-=======
->>>>>>> 708efad8
 import "outline-i18n/index.js";
 import "./about-view.js";
 import "./add-server-view.js";
@@ -49,13 +45,8 @@
 import "./outline-icons.js";
 import "./privacy-view.js";
 import "./server_list.ts";
-<<<<<<< HEAD
-import "./server_card.ts";
-import "./server_connection_viz.ts";
-=======
 import "./server_card";
 import "./server_card/server_connection_viz";
->>>>>>> 708efad8
 import "./servers-view.js";
 import "./server-rename-dialog.js";
 import "./user-comms-dialog.js";
@@ -484,11 +475,7 @@
           ur: {id: "ur", name: "اردو", dir: "rtl"},
           vi: {id: "vi", name: "Việtnam", dir: "ltr"},
           "zh-CN": {id: "zh-CN", name: "简体中文", dir: "ltr"},
-<<<<<<< HEAD
           "zh-TW": {id: "zh-TW", name: "繁體中文", dir: "ltr"},
-=======
-          "zh-TW": {id: "zh-TW", name: "繁體中文‬‬‪‬", dir: "ltr"},
->>>>>>> 708efad8
         },
       },
       language: {
@@ -595,7 +582,6 @@
       };
     }
 
-<<<<<<< HEAD
     if (typeof cordova === "undefined") {
       // If cordova is not defined, we're running in Electron.
       this.platform = "Electron";
@@ -603,10 +589,6 @@
       // Don't use cordova?.platformId, ReferenceError will be thrown
       this.platform = cordova.platformId;
     }
-=======
-    // If cordova is not defined, we're running in Electron.
-    this.platform = cordova?.platformId ?? "Electron";
->>>>>>> 708efad8
   }
 
   setLanguage(languageCode) {
