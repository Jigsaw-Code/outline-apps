// !$*UTF8*$!
{
	archiveVersion = 1;
	classes = {
	};
	objectVersion = 52;
	objects = {

/* Begin PBXBuildFile section */
		0207DA581B56EA530066E2B4 /* Assets.xcassets in Resources */ = {isa = PBXBuildFile; fileRef = 0207DA571B56EA530066E2B4 /* Assets.xcassets */; };
		1273B4E700B84E31B2528701 /* CDVClipboard.m in Sources */ = {isa = PBXBuildFile; fileRef = 91E45572BB494E9299D2DD41 /* CDVClipboard.m */; };
		1CE7466BA73B4CCB838EBE21 /* libz.tbd in Frameworks */ = {isa = PBXBuildFile; fileRef = 941052A220F54953928FF2E2 /* libz.tbd */; };
		1D3623260D0F684500981E51 /* AppDelegate.m in Sources */ = {isa = PBXBuildFile; fileRef = 1D3623250D0F684500981E51 /* AppDelegate.m */; };
		1D60589B0D05DD56006BFB54 /* main.m in Sources */ = {isa = PBXBuildFile; fileRef = 29B97316FDCFA39411CA2CEA /* main.m */; };
		2A617D29B96942E58B082FAC /* OutlinePlugin.swift in Sources */ = {isa = PBXBuildFile; fileRef = AAFAFA54943F490EAF4CD5BC /* OutlinePlugin.swift */; };
		301BF552109A68D80062928A /* libCordova.a in Frameworks */ = {isa = PBXBuildFile; fileRef = 301BF535109A57CC0062928A /* libCordova.a */; };
		302D95F114D2391D003F00A1 /* MainViewController.m in Sources */ = {isa = PBXBuildFile; fileRef = 302D95EF14D2391D003F00A1 /* MainViewController.m */; };
		302D95F214D2391D003F00A1 /* MainViewController.xib in Resources */ = {isa = PBXBuildFile; fileRef = 302D95F014D2391D003F00A1 /* MainViewController.xib */; };
		3B0347531F212F0200C8EF1F /* VpnExtension.appex in Embed App Extensions (2 items) */ = {isa = PBXBuildFile; fileRef = 3B0347481F212F0100C8EF1F /* VpnExtension.appex */; settings = {ATTRIBUTES = (RemoveHeadersOnCopy, ); }; };
		52CE53E7295B6A310064D03D /* Sentry in Frameworks */ = {isa = PBXBuildFile; productRef = 52CE53E6295B6A310064D03D /* Sentry */; };
		52E783062A5880CF00355E64 /* PacketTunnelProvider in Frameworks */ = {isa = PBXBuildFile; productRef = 52E783052A5880CF00355E64 /* PacketTunnelProvider */; };
		5F7F90AE0E924FD7B065C415 /* CDVStatusBar.m in Sources */ = {isa = PBXBuildFile; fileRef = 0394302BA6114B2AB648D4FF /* CDVStatusBar.m */; };
		6AFF5BF91D6E424B00AB3073 /* CDVLaunchScreen.storyboard in Resources */ = {isa = PBXBuildFile; fileRef = 6AFF5BF81D6E424B00AB3073 /* CDVLaunchScreen.storyboard */; };
<<<<<<< HEAD
		A271D4202A7069D8009981B2 /* OutlineLauncher in Frameworks */ = {isa = PBXBuildFile; productRef = A271D41F2A7069D8009981B2 /* OutlineLauncher */; };
		A271D4222A706CB9009981B2 /* OutlineAppKitBridge in Frameworks */ = {isa = PBXBuildFile; productRef = A271D4212A706CB9009981B2 /* OutlineAppKitBridge */; };
		A271D42D2A708240009981B2 /* AppDelegate+Outline.m in Sources */ = {isa = PBXBuildFile; fileRef = A271D42C2A708240009981B2 /* AppDelegate+Outline.m */; };
		A271D4302A708278009981B2 /* CocoaLumberjack in Frameworks */ = {isa = PBXBuildFile; productRef = A271D42F2A708278009981B2 /* CocoaLumberjack */; };
		A271D4322A708278009981B2 /* CocoaLumberjackSwift in Frameworks */ = {isa = PBXBuildFile; productRef = A271D4312A708278009981B2 /* CocoaLumberjackSwift */; };
		A271D4342A70829D009981B2 /* OutlineAppleLib in Frameworks */ = {isa = PBXBuildFile; productRef = A271D4332A70829D009981B2 /* OutlineAppleLib */; };
		A271D4362A7082B1009981B2 /* OutlineCatalystApp in Frameworks */ = {isa = PBXBuildFile; productRef = A271D4352A7082B1009981B2 /* OutlineCatalystApp */; };
		A27F43AA29F6EC43002C3678 /* config.xml in CopyFiles */ = {isa = PBXBuildFile; fileRef = F840E1F0165FE0F500CFE078 /* config.xml */; };
		A27F43AB29F6EC43002C3678 /* www in CopyFiles */ = {isa = PBXBuildFile; fileRef = 301BF56E109A69640062928A /* www */; };
		A2A83B392A1C5B2E00755F56 /* OutlineLauncher.app in Copy OutlineLauncher */ = {isa = PBXBuildFile; fileRef = A26D262D2A1C41B1009838E0 /* OutlineLauncher.app */; platformFilter = maccatalyst; settings = {ATTRIBUTES = (RemoveHeadersOnCopy, ); }; };
		A2B8C14D2A58B70E0054487E /* AppKitBridge.bundle in Embed PlugIns */ = {isa = PBXBuildFile; fileRef = A2DBB2F62A00D2DD0017E696 /* AppKitBridge.bundle */; platformFilter = maccatalyst; settings = {ATTRIBUTES = (CodeSignOnCopy, RemoveHeadersOnCopy, ); }; };
		A2DBB2FB2A00D2F90017E696 /* AppKitBridge.bundle in Embed App Extensions (2 items) */ = {isa = PBXBuildFile; fileRef = A2DBB2F62A00D2DD0017E696 /* AppKitBridge.bundle */; platformFilter = maccatalyst; settings = {ATTRIBUTES = (CodeSignOnCopy, RemoveHeadersOnCopy, ); }; };
		FC8C31091FAA8032004262BE /* OutlineSentryLogger.swift in Sources */ = {isa = PBXBuildFile; fileRef = FC8C31081FAA8032004262BE /* OutlineSentryLogger.swift */; };
=======
		F63DC2182970AFFA00D92E0A /* OutlineAppleLib in Frameworks */ = {isa = PBXBuildFile; productRef = F63DC2172970AFFA00D92E0A /* OutlineAppleLib */; };
>>>>>>> e3683235
		FC8C310B1FAA814A004262BE /* NetworkExtension.framework in Frameworks */ = {isa = PBXBuildFile; fileRef = FC8C310A1FAA814A004262BE /* NetworkExtension.framework */; };
		FC8C310C1FAA88FB004262BE /* NetworkExtension.framework in Frameworks */ = {isa = PBXBuildFile; fileRef = FC8C310A1FAA814A004262BE /* NetworkExtension.framework */; };
/* End PBXBuildFile section */

/* Begin PBXContainerItemProxy section */
		301BF534109A57CC0062928A /* PBXContainerItemProxy */ = {
			isa = PBXContainerItemProxy;
			containerPortal = 301BF52D109A57CC0062928A /* CordovaLib/CordovaLib.xcodeproj */;
			proxyType = 2;
			remoteGlobalIDString = D2AAC07E0554694100DB518D;
			remoteInfo = CordovaLib;
		};
		301BF550109A68C00062928A /* PBXContainerItemProxy */ = {
			isa = PBXContainerItemProxy;
			containerPortal = 301BF52D109A57CC0062928A /* CordovaLib/CordovaLib.xcodeproj */;
			proxyType = 1;
			remoteGlobalIDString = D2AAC07D0554694100DB518D;
			remoteInfo = CordovaLib;
		};
		3B0347511F212F0200C8EF1F /* PBXContainerItemProxy */ = {
			isa = PBXContainerItemProxy;
			containerPortal = 29B97313FDCFA39411CA2CEA /* Project object */;
			proxyType = 1;
			remoteGlobalIDString = 3B0347471F212F0100C8EF1F;
			remoteInfo = VpnExtension;
		};
		3BE967001F211C7E0077C3AC /* PBXContainerItemProxy */ = {
			isa = PBXContainerItemProxy;
			containerPortal = 301BF52D109A57CC0062928A /* CordovaLib/CordovaLib.xcodeproj */;
			proxyType = 2;
			remoteGlobalIDString = C0C01EB21E3911D50056E6CB;
			remoteInfo = Cordova;
		};
		A2B8C14E2A58B70E0054487E /* PBXContainerItemProxy */ = {
			isa = PBXContainerItemProxy;
			containerPortal = 29B97313FDCFA39411CA2CEA /* Project object */;
			proxyType = 1;
			remoteGlobalIDString = A2DBB2F52A00D2DD0017E696;
			remoteInfo = AppKitBridge;
		};
		A2DBB3032A00D5F90017E696 /* PBXContainerItemProxy */ = {
			isa = PBXContainerItemProxy;
			containerPortal = 29B97313FDCFA39411CA2CEA /* Project object */;
			proxyType = 1;
			remoteGlobalIDString = A2DBB2F52A00D2DD0017E696;
			remoteInfo = AppKitBridge;
		};
		A2F6068D2A1C6D4A0039183A /* PBXContainerItemProxy */ = {
			isa = PBXContainerItemProxy;
			containerPortal = 29B97313FDCFA39411CA2CEA /* Project object */;
			proxyType = 1;
			remoteGlobalIDString = A26D262C2A1C41B1009838E0;
			remoteInfo = OutlineLauncher;
		};
/* End PBXContainerItemProxy section */

/* Begin PBXCopyFilesBuildPhase section */
		3B0347571F212F0200C8EF1F /* Embed App Extensions (2 items) */ = {
			isa = PBXCopyFilesBuildPhase;
			buildActionMask = 2147483647;
			dstPath = "";
			dstSubfolderSpec = 13;
			files = (
				A2DBB2FB2A00D2F90017E696 /* AppKitBridge.bundle in Embed App Extensions (2 items) */,
				3B0347531F212F0200C8EF1F /* VpnExtension.appex in Embed App Extensions (2 items) */,
			);
			name = "Embed App Extensions (2 items)";
			runOnlyForDeploymentPostprocessing = 0;
		};
		3B0347691F21321500C8EF1F /* Embed Frameworks */ = {
			isa = PBXCopyFilesBuildPhase;
			buildActionMask = 2147483647;
			dstPath = "";
			dstSubfolderSpec = 10;
			files = (
			);
			name = "Embed Frameworks";
			runOnlyForDeploymentPostprocessing = 0;
		};
		A27F43A929F6EC1C002C3678 /* CopyFiles */ = {
			isa = PBXCopyFilesBuildPhase;
			buildActionMask = 2147483647;
			dstPath = "";
			dstSubfolderSpec = 7;
			files = (
				A27F43AA29F6EC43002C3678 /* config.xml in CopyFiles */,
				A27F43AB29F6EC43002C3678 /* www in CopyFiles */,
			);
			runOnlyForDeploymentPostprocessing = 0;
		};
		A2A83B382A1C5B0C00755F56 /* Copy OutlineLauncher */ = {
			isa = PBXCopyFilesBuildPhase;
			buildActionMask = 12;
			dstPath = Contents/Library/LoginItems;
			dstSubfolderSpec = 1;
			files = (
				A2A83B392A1C5B2E00755F56 /* OutlineLauncher.app in Copy OutlineLauncher */,
			);
			name = "Copy OutlineLauncher";
			runOnlyForDeploymentPostprocessing = 0;
		};
		A2B8C1502A58B70E0054487E /* Embed PlugIns */ = {
			isa = PBXCopyFilesBuildPhase;
			buildActionMask = 2147483647;
			dstPath = "";
			dstSubfolderSpec = 13;
			files = (
				A2B8C14D2A58B70E0054487E /* AppKitBridge.bundle in Embed PlugIns */,
			);
			name = "Embed PlugIns";
			runOnlyForDeploymentPostprocessing = 0;
		};
/* End PBXCopyFilesBuildPhase section */

/* Begin PBXFileReference section */
		0168F53D3AFF46F5B346C874 /* CDVStatusBar.h */ = {isa = PBXFileReference; explicitFileType = undefined; fileEncoding = 4; includeInIndex = 0; lastKnownFileType = sourcecode.c.h; name = CDVStatusBar.h; path = "cordova-plugin-statusbar/CDVStatusBar.h"; sourceTree = "<group>"; };
		0207DA571B56EA530066E2B4 /* Assets.xcassets */ = {isa = PBXFileReference; lastKnownFileType = folder.assetcatalog; name = Assets.xcassets; path = Outline/Assets.xcassets; sourceTree = SOURCE_ROOT; };
		0394302BA6114B2AB648D4FF /* CDVStatusBar.m */ = {isa = PBXFileReference; explicitFileType = undefined; fileEncoding = 4; includeInIndex = 0; lastKnownFileType = sourcecode.c.objc; name = CDVStatusBar.m; path = "cordova-plugin-statusbar/CDVStatusBar.m"; sourceTree = "<group>"; };
		1D3623240D0F684500981E51 /* AppDelegate.h */ = {isa = PBXFileReference; fileEncoding = 4; lastKnownFileType = sourcecode.c.h; path = AppDelegate.h; sourceTree = "<group>"; };
		1D3623250D0F684500981E51 /* AppDelegate.m */ = {isa = PBXFileReference; fileEncoding = 4; lastKnownFileType = sourcecode.c.objc; path = AppDelegate.m; sourceTree = "<group>"; };
		1D6058910D05DD3D006BFB54 /* Outline.app */ = {isa = PBXFileReference; explicitFileType = wrapper.application; includeInIndex = 0; path = Outline.app; sourceTree = BUILT_PRODUCTS_DIR; };
		29B97316FDCFA39411CA2CEA /* main.m */ = {isa = PBXFileReference; fileEncoding = 4; lastKnownFileType = sourcecode.c.objc; path = main.m; sourceTree = "<group>"; };
		301BF52D109A57CC0062928A /* CordovaLib/CordovaLib.xcodeproj */ = {isa = PBXFileReference; lastKnownFileType = "wrapper.pb-project"; path = CordovaLib/CordovaLib.xcodeproj; sourceTree = "<group>"; };
		301BF56E109A69640062928A /* www */ = {isa = PBXFileReference; lastKnownFileType = folder; path = www; sourceTree = SOURCE_ROOT; };
		302D95EE14D2391D003F00A1 /* MainViewController.h */ = {isa = PBXFileReference; fileEncoding = 4; lastKnownFileType = sourcecode.c.h; path = MainViewController.h; sourceTree = "<group>"; };
		302D95EF14D2391D003F00A1 /* MainViewController.m */ = {isa = PBXFileReference; fileEncoding = 4; lastKnownFileType = sourcecode.c.objc; path = MainViewController.m; sourceTree = "<group>"; };
		302D95F014D2391D003F00A1 /* MainViewController.xib */ = {isa = PBXFileReference; fileEncoding = 4; lastKnownFileType = file.xib; path = MainViewController.xib; sourceTree = "<group>"; };
		3047A50F1AB8059700498E2A /* build-debug.xcconfig */ = {isa = PBXFileReference; fileEncoding = 4; lastKnownFileType = text.xcconfig; name = "build-debug.xcconfig"; path = "cordova/build-debug.xcconfig"; sourceTree = SOURCE_ROOT; };
		3047A5101AB8059700498E2A /* build-release.xcconfig */ = {isa = PBXFileReference; fileEncoding = 4; lastKnownFileType = text.xcconfig; name = "build-release.xcconfig"; path = "cordova/build-release.xcconfig"; sourceTree = SOURCE_ROOT; };
		3047A5111AB8059700498E2A /* build.xcconfig */ = {isa = PBXFileReference; fileEncoding = 4; lastKnownFileType = text.xcconfig; name = build.xcconfig; path = cordova/build.xcconfig; sourceTree = SOURCE_ROOT; };
		32CA4F630368D1EE00C91783 /* Outline-Prefix.pch */ = {isa = PBXFileReference; fileEncoding = 4; lastKnownFileType = sourcecode.c.h; path = "Outline-Prefix.pch"; sourceTree = "<group>"; };
		3B0347431F212E6500C8EF1F /* Outline.entitlements */ = {isa = PBXFileReference; lastKnownFileType = text.plist.entitlements; name = Outline.entitlements; path = Outline/Outline.entitlements; sourceTree = "<group>"; };
		3B0347481F212F0100C8EF1F /* VpnExtension.appex */ = {isa = PBXFileReference; explicitFileType = "wrapper.app-extension"; includeInIndex = 0; path = VpnExtension.appex; sourceTree = BUILT_PRODUCTS_DIR; };
		3B03475B1F212F2D00C8EF1F /* VpnExtension.entitlements */ = {isa = PBXFileReference; fileEncoding = 4; lastKnownFileType = text.plist.entitlements; name = VpnExtension.entitlements; path = Outline/VpnExtension.entitlements; sourceTree = SOURCE_ROOT; };
		6AFF5BF81D6E424B00AB3073 /* CDVLaunchScreen.storyboard */ = {isa = PBXFileReference; fileEncoding = 4; lastKnownFileType = file.storyboard; name = CDVLaunchScreen.storyboard; path = Outline/CDVLaunchScreen.storyboard; sourceTree = SOURCE_ROOT; };
		8D1107310486CEB800E47090 /* Outline-Info.plist */ = {isa = PBXFileReference; fileEncoding = 4; lastKnownFileType = text.plist.xml; name = "Outline-Info.plist"; path = "Outline/Outline-Info.plist"; plistStructureDefinitionIdentifier = "com.apple.xcode.plist.structure-definition.iphone.info-plist"; sourceTree = SOURCE_ROOT; };
		91E45572BB494E9299D2DD41 /* CDVClipboard.m */ = {isa = PBXFileReference; explicitFileType = undefined; fileEncoding = 4; includeInIndex = 0; lastKnownFileType = sourcecode.c.objc; name = CDVClipboard.m; path = "cordova-plugin-clipboard/CDVClipboard.m"; sourceTree = "<group>"; };
		936C2951B7544BC8A20B6746 /* CDVClipboard.h */ = {isa = PBXFileReference; explicitFileType = undefined; fileEncoding = 4; includeInIndex = 0; lastKnownFileType = sourcecode.c.h; name = CDVClipboard.h; path = "cordova-plugin-clipboard/CDVClipboard.h"; sourceTree = "<group>"; };
		941052A220F54953928FF2E2 /* libz.tbd */ = {isa = PBXFileReference; explicitFileType = undefined; fileEncoding = 9; includeInIndex = 0; lastKnownFileType = "sourcecode.text-based-dylib-definition"; name = libz.tbd; path = usr/lib/libz.tbd; sourceTree = SDKROOT; };
		A26D262D2A1C41B1009838E0 /* OutlineLauncher.app */ = {isa = PBXFileReference; explicitFileType = wrapper.application; includeInIndex = 0; path = OutlineLauncher.app; sourceTree = BUILT_PRODUCTS_DIR; };
		A26D26382A1C41B4009838E0 /* OutlineLauncher.entitlements */ = {isa = PBXFileReference; lastKnownFileType = text.plist.entitlements; path = OutlineLauncher.entitlements; sourceTree = "<group>"; };
		A271D42C2A708240009981B2 /* AppDelegate+Outline.m */ = {isa = PBXFileReference; lastKnownFileType = sourcecode.c.objc; path = "AppDelegate+Outline.m"; sourceTree = "<group>"; };
		A271D42E2A708253009981B2 /* AppDelegate+Outline.h */ = {isa = PBXFileReference; lastKnownFileType = sourcecode.c.h; path = "AppDelegate+Outline.h"; sourceTree = "<group>"; };
		A2DBB2F62A00D2DD0017E696 /* AppKitBridge.bundle */ = {isa = PBXFileReference; explicitFileType = wrapper.cfbundle; includeInIndex = 0; path = AppKitBridge.bundle; sourceTree = BUILT_PRODUCTS_DIR; };
		AAFAFA54943F490EAF4CD5BC /* OutlinePlugin.swift */ = {isa = PBXFileReference; explicitFileType = undefined; fileEncoding = 4; includeInIndex = 0; lastKnownFileType = sourcecode.swift; name = OutlinePlugin.swift; path = "cordova-plugin-outline/OutlinePlugin.swift"; sourceTree = "<group>"; };
		EB87FDF31871DA8E0020F90C /* www */ = {isa = PBXFileReference; lastKnownFileType = folder; name = www; path = ../../www; sourceTree = "<group>"; };
		EB87FDF41871DAF40020F90C /* config.xml */ = {isa = PBXFileReference; lastKnownFileType = text.xml; name = config.xml; path = ../../config.xml; sourceTree = "<group>"; };
		ED33DF2A687741AEAF9F8254 /* Bridging-Header.h */ = {isa = PBXFileReference; fileEncoding = 4; lastKnownFileType = sourcecode.c.h; path = "Bridging-Header.h"; sourceTree = "<group>"; };
		F63DC2162970AFE600D92E0A /* OutlineAppleLib */ = {isa = PBXFileReference; lastKnownFileType = wrapper; name = OutlineAppleLib; path = ../../src/cordova/apple/OutlineAppleLib; sourceTree = "<group>"; };
		F840E1F0165FE0F500CFE078 /* config.xml */ = {isa = PBXFileReference; lastKnownFileType = text.xml; name = config.xml; path = Outline/config.xml; sourceTree = "<group>"; };
		FC55AB411F4F960A0056F12C /* VpnExtension-Info.plist */ = {isa = PBXFileReference; fileEncoding = 4; lastKnownFileType = text.plist.xml; name = "VpnExtension-Info.plist"; path = "Outline/VpnExtension-Info.plist"; sourceTree = SOURCE_ROOT; };
		FC8C310A1FAA814A004262BE /* NetworkExtension.framework */ = {isa = PBXFileReference; lastKnownFileType = wrapper.framework; name = NetworkExtension.framework; path = System/Library/Frameworks/NetworkExtension.framework; sourceTree = SDKROOT; };
/* End PBXFileReference section */

/* Begin PBXFrameworksBuildPhase section */
		1D60588F0D05DD3D006BFB54 /* Frameworks */ = {
			isa = PBXFrameworksBuildPhase;
			buildActionMask = 2147483647;
			files = (
				A271D4362A7082B1009981B2 /* OutlineCatalystApp in Frameworks */,
				A271D4302A708278009981B2 /* CocoaLumberjack in Frameworks */,
				301BF552109A68D80062928A /* libCordova.a in Frameworks */,
				FC8C310C1FAA88FB004262BE /* NetworkExtension.framework in Frameworks */,
				A271D4322A708278009981B2 /* CocoaLumberjackSwift in Frameworks */,
				A271D4342A70829D009981B2 /* OutlineAppleLib in Frameworks */,
				52CE53E7295B6A310064D03D /* Sentry in Frameworks */,
				1CE7466BA73B4CCB838EBE21 /* libz.tbd in Frameworks */,
			);
			runOnlyForDeploymentPostprocessing = 0;
		};
		3B0347451F212F0100C8EF1F /* Frameworks */ = {
			isa = PBXFrameworksBuildPhase;
			buildActionMask = 2147483647;
			files = (
				FC8C310B1FAA814A004262BE /* NetworkExtension.framework in Frameworks */,
				52E783062A5880CF00355E64 /* PacketTunnelProvider in Frameworks */,
			);
			runOnlyForDeploymentPostprocessing = 0;
		};
		A26D262A2A1C41B1009838E0 /* Frameworks */ = {
			isa = PBXFrameworksBuildPhase;
			buildActionMask = 2147483647;
			files = (
				A271D4202A7069D8009981B2 /* OutlineLauncher in Frameworks */,
			);
			runOnlyForDeploymentPostprocessing = 0;
		};
		A2DBB2F32A00D2DD0017E696 /* Frameworks */ = {
			isa = PBXFrameworksBuildPhase;
			buildActionMask = 2147483647;
			files = (
				A271D4222A706CB9009981B2 /* OutlineAppKitBridge in Frameworks */,
			);
			runOnlyForDeploymentPostprocessing = 0;
		};
/* End PBXFrameworksBuildPhase section */

/* Begin PBXGroup section */
		080E96DDFE201D6D7F000001 /* Classes */ = {
			isa = PBXGroup;
			children = (
				302D95EE14D2391D003F00A1 /* MainViewController.h */,
				302D95EF14D2391D003F00A1 /* MainViewController.m */,
				302D95F014D2391D003F00A1 /* MainViewController.xib */,
				1D3623240D0F684500981E51 /* AppDelegate.h */,
				1D3623250D0F684500981E51 /* AppDelegate.m */,
				A271D42C2A708240009981B2 /* AppDelegate+Outline.m */,
				A271D42E2A708253009981B2 /* AppDelegate+Outline.h */,
			);
			name = Classes;
			path = Outline/Classes;
			sourceTree = SOURCE_ROOT;
		};
		19C28FACFE9D520D11CA2CBB /* Products */ = {
			isa = PBXGroup;
			children = (
				1D6058910D05DD3D006BFB54 /* Outline.app */,
				3B0347481F212F0100C8EF1F /* VpnExtension.appex */,
				A2DBB2F62A00D2DD0017E696 /* AppKitBridge.bundle */,
				A26D262D2A1C41B1009838E0 /* OutlineLauncher.app */,
			);
			name = Products;
			sourceTree = "<group>";
		};
		29B97314FDCFA39411CA2CEA /* CustomTemplate */ = {
			isa = PBXGroup;
			children = (
				F6D33648296CF46200AFD613 /* Packages */,
				3B0347431F212E6500C8EF1F /* Outline.entitlements */,
				EB87FDF41871DAF40020F90C /* config.xml */,
				EB87FDF31871DA8E0020F90C /* www */,
				EB87FDF11871DA420020F90C /* Staging */,
				301BF52D109A57CC0062928A /* CordovaLib/CordovaLib.xcodeproj */,
				080E96DDFE201D6D7F000001 /* Classes */,
				307C750510C5A3420062BCA9 /* Plugins */,
				29B97315FDCFA39411CA2CEA /* Other Sources */,
				29B97317FDCFA39411CA2CEA /* Resources */,
				3B0347491F212F0200C8EF1F /* VpnExtension */,
				A26D262E2A1C41B1009838E0 /* OutlineLauncher */,
				29B97323FDCFA39411CA2CEA /* Frameworks */,
				19C28FACFE9D520D11CA2CBB /* Products */,
			);
			name = CustomTemplate;
			sourceTree = "<group>";
		};
		29B97315FDCFA39411CA2CEA /* Other Sources */ = {
			isa = PBXGroup;
			children = (
				32CA4F630368D1EE00C91783 /* Outline-Prefix.pch */,
				29B97316FDCFA39411CA2CEA /* main.m */,
				ED33DF2A687741AEAF9F8254 /* Bridging-Header.h */,
			);
			name = "Other Sources";
			path = Outline;
			sourceTree = "<group>";
		};
		29B97317FDCFA39411CA2CEA /* Resources */ = {
			isa = PBXGroup;
			children = (
				FC55AB411F4F960A0056F12C /* VpnExtension-Info.plist */,
				0207DA571B56EA530066E2B4 /* Assets.xcassets */,
				3047A50E1AB8057F00498E2A /* config */,
				8D1107310486CEB800E47090 /* Outline-Info.plist */,
				6AFF5BF81D6E424B00AB3073 /* CDVLaunchScreen.storyboard */,
			);
			name = Resources;
			path = Outline/Resources;
			sourceTree = "<group>";
		};
		29B97323FDCFA39411CA2CEA /* Frameworks */ = {
			isa = PBXGroup;
			children = (
				FC8C310A1FAA814A004262BE /* NetworkExtension.framework */,
				941052A220F54953928FF2E2 /* libz.tbd */,
			);
			name = Frameworks;
			sourceTree = "<group>";
		};
		301BF52E109A57CC0062928A /* Products */ = {
			isa = PBXGroup;
			children = (
				301BF535109A57CC0062928A /* libCordova.a */,
				3BE967011F211C7E0077C3AC /* Cordova.framework */,
			);
			name = Products;
			sourceTree = "<group>";
		};
		3047A50E1AB8057F00498E2A /* config */ = {
			isa = PBXGroup;
			children = (
				3047A50F1AB8059700498E2A /* build-debug.xcconfig */,
				3047A5101AB8059700498E2A /* build-release.xcconfig */,
				3047A5111AB8059700498E2A /* build.xcconfig */,
			);
			name = config;
			sourceTree = "<group>";
		};
		307C750510C5A3420062BCA9 /* Plugins */ = {
			isa = PBXGroup;
			children = (
				0394302BA6114B2AB648D4FF /* CDVStatusBar.m */,
				0168F53D3AFF46F5B346C874 /* CDVStatusBar.h */,
				AAFAFA54943F490EAF4CD5BC /* OutlinePlugin.swift */,
				91E45572BB494E9299D2DD41 /* CDVClipboard.m */,
				936C2951B7544BC8A20B6746 /* CDVClipboard.h */,
			);
			name = Plugins;
			path = Outline/Plugins;
			sourceTree = SOURCE_ROOT;
		};
		3B0347491F212F0200C8EF1F /* VpnExtension */ = {
			isa = PBXGroup;
			children = (
				3B03475B1F212F2D00C8EF1F /* VpnExtension.entitlements */,
			);
			name = VpnExtension;
			path = Outline/Resources/vpn;
			sourceTree = "<group>";
		};
		A26D262E2A1C41B1009838E0 /* OutlineLauncher */ = {
			isa = PBXGroup;
			children = (
				A26D26382A1C41B4009838E0 /* OutlineLauncher.entitlements */,
			);
			path = OutlineLauncher;
			sourceTree = "<group>";
		};
		EB87FDF11871DA420020F90C /* Staging */ = {
			isa = PBXGroup;
			children = (
				F840E1F0165FE0F500CFE078 /* config.xml */,
				301BF56E109A69640062928A /* www */,
			);
			name = Staging;
			sourceTree = "<group>";
		};
		F6D33648296CF46200AFD613 /* Packages */ = {
			isa = PBXGroup;
			children = (
				F63DC2162970AFE600D92E0A /* OutlineAppleLib */,
			);
			name = Packages;
			sourceTree = "<group>";
		};
/* End PBXGroup section */

/* Begin PBXNativeTarget section */
		1D6058900D05DD3D006BFB54 /* Outline */ = {
			isa = PBXNativeTarget;
			buildConfigurationList = 1D6058960D05DD3E006BFB54 /* Build configuration list for PBXNativeTarget "Outline" */;
			buildPhases = (
				A27F43A929F6EC1C002C3678 /* CopyFiles */,
				1D60588D0D05DD3D006BFB54 /* Resources */,
				1D60588E0D05DD3D006BFB54 /* Sources */,
				1D60588F0D05DD3D006BFB54 /* Frameworks */,
				A2A83B382A1C5B0C00755F56 /* Copy OutlineLauncher */,
				3B0347571F212F0200C8EF1F /* Embed App Extensions (2 items) */,
				3B0347691F21321500C8EF1F /* Embed Frameworks */,
				FC0FFD6C1FCCE21E00EB0129 /* Remove unused framework architectures */,
			);
			buildRules = (
			);
			dependencies = (
				A2F6068E2A1C6D4A0039183A /* PBXTargetDependency */,
				A2DBB3042A00D5F90017E696 /* PBXTargetDependency */,
				301BF551109A68C00062928A /* PBXTargetDependency */,
				3B0347521F212F0200C8EF1F /* PBXTargetDependency */,
			);
			name = Outline;
			packageProductDependencies = (
				52CE53E6295B6A310064D03D /* Sentry */,
				A271D42F2A708278009981B2 /* CocoaLumberjack */,
				A271D4312A708278009981B2 /* CocoaLumberjackSwift */,
				A271D4332A70829D009981B2 /* OutlineAppleLib */,
				A271D4352A7082B1009981B2 /* OutlineCatalystApp */,
			);
			productName = Outline;
			productReference = 1D6058910D05DD3D006BFB54 /* Outline.app */;
			productType = "com.apple.product-type.application";
		};
		3B0347471F212F0100C8EF1F /* VpnExtension */ = {
			isa = PBXNativeTarget;
			buildConfigurationList = 3B0347541F212F0200C8EF1F /* Build configuration list for PBXNativeTarget "VpnExtension" */;
			buildPhases = (
				3B0347441F212F0100C8EF1F /* Sources */,
				3B0347451F212F0100C8EF1F /* Frameworks */,
				3B0347461F212F0100C8EF1F /* Resources */,
			);
			buildRules = (
			);
			dependencies = (
			);
			name = VpnExtension;
			packageProductDependencies = (
				52E783052A5880CF00355E64 /* PacketTunnelProvider */,
			);
			productName = VpnExtension;
			productReference = 3B0347481F212F0100C8EF1F /* VpnExtension.appex */;
			productType = "com.apple.product-type.app-extension";
		};
		A26D262C2A1C41B1009838E0 /* OutlineLauncher */ = {
			isa = PBXNativeTarget;
			buildConfigurationList = A26D26392A1C41B4009838E0 /* Build configuration list for PBXNativeTarget "OutlineLauncher" */;
			buildPhases = (
				A26D26292A1C41B1009838E0 /* Sources */,
				A26D262A2A1C41B1009838E0 /* Frameworks */,
				A26D262B2A1C41B1009838E0 /* Resources */,
				A2B8C1502A58B70E0054487E /* Embed PlugIns */,
			);
			buildRules = (
			);
			dependencies = (
				A2B8C14F2A58B70E0054487E /* PBXTargetDependency */,
			);
			name = OutlineLauncher;
			packageProductDependencies = (
				A271D41F2A7069D8009981B2 /* OutlineLauncher */,
			);
			productName = OutlineLauncher;
			productReference = A26D262D2A1C41B1009838E0 /* OutlineLauncher.app */;
			productType = "com.apple.product-type.application";
		};
		A2DBB2F52A00D2DD0017E696 /* AppKitBridge */ = {
			isa = PBXNativeTarget;
			buildConfigurationList = A2DBB2F72A00D2DD0017E696 /* Build configuration list for PBXNativeTarget "AppKitBridge" */;
			buildPhases = (
				A2DBB2F22A00D2DD0017E696 /* Sources */,
				A2DBB2F32A00D2DD0017E696 /* Frameworks */,
			);
			buildRules = (
			);
			dependencies = (
			);
			name = AppKitBridge;
			packageProductDependencies = (
				A271D4212A706CB9009981B2 /* OutlineAppKitBridge */,
			);
			productName = AppKitBridge;
			productReference = A2DBB2F62A00D2DD0017E696 /* AppKitBridge.bundle */;
			productType = "com.apple.product-type.bundle";
		};
/* End PBXNativeTarget section */

/* Begin PBXProject section */
		29B97313FDCFA39411CA2CEA /* Project object */ = {
			isa = PBXProject;
			attributes = {
				LastSwiftUpdateCheck = 1430;
				LastUpgradeCheck = 1010;
				TargetAttributes = {
					1D6058900D05DD3D006BFB54 = {
						LastSwiftMigration = 1130;
						SystemCapabilities = {
							com.apple.ApplicationGroups.iOS = {
								enabled = 1;
							};
						};
					};
					3B0347471F212F0100C8EF1F = {
						CreatedOnToolsVersion = 8.3.3;
						LastSwiftMigration = 1130;
						SystemCapabilities = {
							com.apple.ApplicationGroups.iOS = {
								enabled = 1;
							};
						};
					};
					A26D262C2A1C41B1009838E0 = {
						CreatedOnToolsVersion = 14.3;
					};
					A2DBB2F52A00D2DD0017E696 = {
						CreatedOnToolsVersion = 14.3;
						LastSwiftMigration = 1430;
					};
				};
			};
			buildConfigurationList = C01FCF4E08A954540054247B /* Build configuration list for PBXProject "Outline" */;
			compatibilityVersion = "Xcode 3.2";
			developmentRegion = English;
			hasScannedForEncodings = 1;
			knownRegions = (
				English,
				en,
				Base,
			);
			mainGroup = 29B97314FDCFA39411CA2CEA /* CustomTemplate */;
			packageReferences = (
				52CE53E5295B6A310064D03D /* XCRemoteSwiftPackageReference "sentry-cocoa" */,
				52CBB890295BD8F200D0073F /* XCRemoteSwiftPackageReference "CocoaLumberjack" */,
			);
			projectDirPath = "";
			projectReferences = (
				{
					ProductGroup = 301BF52E109A57CC0062928A /* Products */;
					ProjectRef = 301BF52D109A57CC0062928A /* CordovaLib/CordovaLib.xcodeproj */;
				},
			);
			projectRoot = "";
			targets = (
				1D6058900D05DD3D006BFB54 /* Outline */,
				3B0347471F212F0100C8EF1F /* VpnExtension */,
				A2DBB2F52A00D2DD0017E696 /* AppKitBridge */,
				A26D262C2A1C41B1009838E0 /* OutlineLauncher */,
			);
		};
/* End PBXProject section */

/* Begin PBXReferenceProxy section */
		301BF535109A57CC0062928A /* libCordova.a */ = {
			isa = PBXReferenceProxy;
			fileType = archive.ar;
			path = libCordova.a;
			remoteRef = 301BF534109A57CC0062928A /* PBXContainerItemProxy */;
			sourceTree = BUILT_PRODUCTS_DIR;
		};
		3BE967011F211C7E0077C3AC /* Cordova.framework */ = {
			isa = PBXReferenceProxy;
			fileType = wrapper.framework;
			path = Cordova.framework;
			remoteRef = 3BE967001F211C7E0077C3AC /* PBXContainerItemProxy */;
			sourceTree = BUILT_PRODUCTS_DIR;
		};
/* End PBXReferenceProxy section */

/* Begin PBXResourcesBuildPhase section */
		1D60588D0D05DD3D006BFB54 /* Resources */ = {
			isa = PBXResourcesBuildPhase;
			buildActionMask = 2147483647;
			files = (
				302D95F214D2391D003F00A1 /* MainViewController.xib in Resources */,
				0207DA581B56EA530066E2B4 /* Assets.xcassets in Resources */,
				6AFF5BF91D6E424B00AB3073 /* CDVLaunchScreen.storyboard in Resources */,
			);
			runOnlyForDeploymentPostprocessing = 0;
		};
		3B0347461F212F0100C8EF1F /* Resources */ = {
			isa = PBXResourcesBuildPhase;
			buildActionMask = 2147483647;
			files = (
			);
			runOnlyForDeploymentPostprocessing = 0;
		};
		A26D262B2A1C41B1009838E0 /* Resources */ = {
			isa = PBXResourcesBuildPhase;
			buildActionMask = 2147483647;
			files = (
			);
			runOnlyForDeploymentPostprocessing = 0;
		};
/* End PBXResourcesBuildPhase section */

/* Begin PBXShellScriptBuildPhase section */
		FC0FFD6C1FCCE21E00EB0129 /* Remove unused framework architectures */ = {
			isa = PBXShellScriptBuildPhase;
			buildActionMask = 2147483647;
			files = (
			);
			inputPaths = (
			);
			name = "Remove unused framework architectures";
			outputPaths = (
			);
			runOnlyForDeploymentPostprocessing = 0;
			shellPath = /bin/sh;
			shellScript = "echo \"Target architectures: $ARCHS\"\n\nAPP_PATH=\"${TARGET_BUILD_DIR}/${WRAPPER_NAME}\"\n\nfind \"$APP_PATH\" -name '*.framework' -type d | while read -r FRAMEWORK\ndo\nFRAMEWORK_EXECUTABLE_NAME=$(defaults read \"$FRAMEWORK/Info.plist\" CFBundleExecutable)\nFRAMEWORK_EXECUTABLE_PATH=\"$FRAMEWORK/$FRAMEWORK_EXECUTABLE_NAME\"\necho \"Executable is $FRAMEWORK_EXECUTABLE_PATH\"\necho $(lipo -info \"$FRAMEWORK_EXECUTABLE_PATH\")\n\nFRAMEWORK_TMP_PATH=\"$FRAMEWORK_EXECUTABLE_PATH-tmp\"\n\n# remove simulator's archs if location is not simulator's directory\ncase \"${TARGET_BUILD_DIR}\" in\n*\"iphonesimulator\")\necho \"No need to remove archs\"\n;;\n*)\nif $(lipo \"$FRAMEWORK_EXECUTABLE_PATH\" -verify_arch \"i386\") ; then\nlipo -output \"$FRAMEWORK_TMP_PATH\" -remove \"i386\" \"$FRAMEWORK_EXECUTABLE_PATH\"\necho \"i386 architecture removed\"\nrm \"$FRAMEWORK_EXECUTABLE_PATH\"\nmv \"$FRAMEWORK_TMP_PATH\" \"$FRAMEWORK_EXECUTABLE_PATH\"\nfi\nif $(lipo \"$FRAMEWORK_EXECUTABLE_PATH\" -verify_arch \"x86_64\") ; then\nlipo -output \"$FRAMEWORK_TMP_PATH\" -remove \"x86_64\" \"$FRAMEWORK_EXECUTABLE_PATH\"\necho \"x86_64 architecture removed\"\nrm \"$FRAMEWORK_EXECUTABLE_PATH\"\nmv \"$FRAMEWORK_TMP_PATH\" \"$FRAMEWORK_EXECUTABLE_PATH\"\nfi\n;;\nesac\n\necho \"Completed for executable $FRAMEWORK_EXECUTABLE_PATH\"\necho $(lipo -info \"$FRAMEWORK_EXECUTABLE_PATH\")\n\ndone\n";
		};
/* End PBXShellScriptBuildPhase section */

/* Begin PBXSourcesBuildPhase section */
		1D60588E0D05DD3D006BFB54 /* Sources */ = {
			isa = PBXSourcesBuildPhase;
			buildActionMask = 2147483647;
			files = (
				1D60589B0D05DD56006BFB54 /* main.m in Sources */,
				1D3623260D0F684500981E51 /* AppDelegate.m in Sources */,
				302D95F114D2391D003F00A1 /* MainViewController.m in Sources */,
				5F7F90AE0E924FD7B065C415 /* CDVStatusBar.m in Sources */,
				2A617D29B96942E58B082FAC /* OutlinePlugin.swift in Sources */,
				1273B4E700B84E31B2528701 /* CDVClipboard.m in Sources */,
				A271D42D2A708240009981B2 /* AppDelegate+Outline.m in Sources */,
			);
			runOnlyForDeploymentPostprocessing = 0;
		};
		3B0347441F212F0100C8EF1F /* Sources */ = {
			isa = PBXSourcesBuildPhase;
			buildActionMask = 2147483647;
			files = (
			);
			runOnlyForDeploymentPostprocessing = 0;
		};
		A26D26292A1C41B1009838E0 /* Sources */ = {
			isa = PBXSourcesBuildPhase;
			buildActionMask = 2147483647;
			files = (
			);
			runOnlyForDeploymentPostprocessing = 0;
		};
		A2DBB2F22A00D2DD0017E696 /* Sources */ = {
			isa = PBXSourcesBuildPhase;
			buildActionMask = 2147483647;
			files = (
			);
			runOnlyForDeploymentPostprocessing = 0;
		};
/* End PBXSourcesBuildPhase section */

/* Begin PBXTargetDependency section */
		301BF551109A68C00062928A /* PBXTargetDependency */ = {
			isa = PBXTargetDependency;
			name = CordovaLib;
			targetProxy = 301BF550109A68C00062928A /* PBXContainerItemProxy */;
		};
		3B0347521F212F0200C8EF1F /* PBXTargetDependency */ = {
			isa = PBXTargetDependency;
			target = 3B0347471F212F0100C8EF1F /* VpnExtension */;
			targetProxy = 3B0347511F212F0200C8EF1F /* PBXContainerItemProxy */;
		};
		A2B8C14F2A58B70E0054487E /* PBXTargetDependency */ = {
			isa = PBXTargetDependency;
			platformFilter = maccatalyst;
			target = A2DBB2F52A00D2DD0017E696 /* AppKitBridge */;
			targetProxy = A2B8C14E2A58B70E0054487E /* PBXContainerItemProxy */;
		};
		A2DBB3042A00D5F90017E696 /* PBXTargetDependency */ = {
			isa = PBXTargetDependency;
			platformFilter = maccatalyst;
			target = A2DBB2F52A00D2DD0017E696 /* AppKitBridge */;
			targetProxy = A2DBB3032A00D5F90017E696 /* PBXContainerItemProxy */;
		};
		A2F6068E2A1C6D4A0039183A /* PBXTargetDependency */ = {
			isa = PBXTargetDependency;
			platformFilter = maccatalyst;
			target = A26D262C2A1C41B1009838E0 /* OutlineLauncher */;
			targetProxy = A2F6068D2A1C6D4A0039183A /* PBXContainerItemProxy */;
		};
/* End PBXTargetDependency section */

/* Begin XCBuildConfiguration section */
		1D6058940D05DD3E006BFB54 /* Debug */ = {
			isa = XCBuildConfiguration;
			baseConfigurationReference = 3047A50F1AB8059700498E2A /* build-debug.xcconfig */;
			buildSettings = {
				ALWAYS_SEARCH_USER_PATHS = NO;
				ASSETCATALOG_COMPILER_APPICON_NAME = AppIcon;
				CLANG_ENABLE_MODULES = YES;
				CLANG_ENABLE_OBJC_ARC = YES;
				CODE_SIGN_ENTITLEMENTS = Outline/Outline.entitlements;
				CODE_SIGN_IDENTITY = "iPhone Developer";
				COPY_PHASE_STRIP = NO;
				DEVELOPMENT_TEAM = QT8Z3Q9V3A;
				FRAMEWORK_SEARCH_PATHS = (
					"$(inherited)",
					"Outline/Plugins/cordova-plugin-outline",
					"Outline/Plugins/cordova-plugin-outline",
					"Outline/Plugins/cordova-plugin-outline",
					"$(PROJECT_DIR)/Outline/Plugins/cordova-plugin-outline",
					"\"Outline/Plugins/cordova-plugin-outline\"",
					"\"Outline/Plugins/cordova-plugin-outline\"",
					"\"Outline/Plugins/cordova-plugin-outline\"",
				);
				GCC_DYNAMIC_NO_PIC = NO;
				GCC_OPTIMIZATION_LEVEL = 0;
				GCC_PRECOMPILE_PREFIX_HEADER = YES;
				GCC_PREFIX_HEADER = "Outline/Outline-Prefix.pch";
				GCC_THUMB_SUPPORT = NO;
				GCC_VERSION = "";
				INFOPLIST_FILE = "Outline/Outline-Info.plist";
				IPHONEOS_DEPLOYMENT_TARGET = 11.0;
				LD_RUNPATH_SEARCH_PATHS = "@executable_path/Frameworks";
				ONLY_ACTIVE_ARCH = YES;
				PRODUCT_BUNDLE_IDENTIFIER = org.outline.ios.client;
				"PRODUCT_BUNDLE_IDENTIFIER[sdk=macosx*]" = org.outline.macos.client;
				PRODUCT_NAME = Outline;
				PROVISIONING_PROFILE = "";
				PROVISIONING_PROFILE_SPECIFIER = "";
				SDKROOT = iphoneos;
				STRIP_BITCODE_FROM_COPIED_FILES = NO;
				SUPPORTED_PLATFORMS = "iphoneos iphonesimulator";
				SUPPORTS_MACCATALYST = YES;
				SUPPORTS_MAC_DESIGNED_FOR_IPHONE_IPAD = YES;
				SWIFT_VERSION = 5.0;
				TARGETED_DEVICE_FAMILY = "1,2";
				VALIDATE_WORKSPACE = NO;
			};
			name = Debug;
		};
		1D6058950D05DD3E006BFB54 /* Release */ = {
			isa = XCBuildConfiguration;
			baseConfigurationReference = 3047A5101AB8059700498E2A /* build-release.xcconfig */;
			buildSettings = {
				ALWAYS_SEARCH_USER_PATHS = NO;
				ASSETCATALOG_COMPILER_APPICON_NAME = AppIcon;
				CLANG_ENABLE_MODULES = YES;
				CLANG_ENABLE_OBJC_ARC = YES;
				CODE_SIGN_ENTITLEMENTS = Outline/Outline.entitlements;
				CODE_SIGN_IDENTITY = "Apple Development";
				CODE_SIGN_STYLE = Automatic;
				COPY_PHASE_STRIP = YES;
				DEVELOPMENT_TEAM = QT8Z3Q9V3A;
				FRAMEWORK_SEARCH_PATHS = (
					"$(inherited)",
					"Outline/Plugins/cordova-plugin-outline",
					"Outline/Plugins/cordova-plugin-outline",
					"Outline/Plugins/cordova-plugin-outline",
					"$(PROJECT_DIR)/Outline/Plugins/cordova-plugin-outline",
					"\"Outline/Plugins/cordova-plugin-outline\"",
					"\"Outline/Plugins/cordova-plugin-outline\"",
					"\"Outline/Plugins/cordova-plugin-outline\"",
				);
				GCC_PRECOMPILE_PREFIX_HEADER = YES;
				GCC_PREFIX_HEADER = "Outline/Outline-Prefix.pch";
				GCC_THUMB_SUPPORT = NO;
				GCC_VERSION = "";
				INFOPLIST_FILE = "Outline/Outline-Info.plist";
				IPHONEOS_DEPLOYMENT_TARGET = 11.0;
				LD_RUNPATH_SEARCH_PATHS = "@executable_path/Frameworks";
				ONLY_ACTIVE_ARCH = YES;
				PRODUCT_BUNDLE_IDENTIFIER = org.outline.ios.client;
				"PRODUCT_BUNDLE_IDENTIFIER[sdk=macosx*]" = org.outline.macos.client;
				PRODUCT_NAME = Outline;
				PROVISIONING_PROFILE_SPECIFIER = "";
				SDKROOT = iphoneos;
				STRIP_BITCODE_FROM_COPIED_FILES = NO;
				SUPPORTED_PLATFORMS = "iphoneos iphonesimulator";
				SUPPORTS_MACCATALYST = YES;
				SUPPORTS_MAC_DESIGNED_FOR_IPHONE_IPAD = YES;
				SWIFT_VERSION = 5.0;
				TARGETED_DEVICE_FAMILY = "1,2";
				VALIDATE_WORKSPACE = NO;
			};
			name = Release;
		};
		3B0347551F212F0200C8EF1F /* Debug */ = {
			isa = XCBuildConfiguration;
			baseConfigurationReference = 3047A50F1AB8059700498E2A /* build-debug.xcconfig */;
			buildSettings = {
				ALWAYS_SEARCH_USER_PATHS = NO;
				CLANG_ANALYZER_NONNULL = YES;
				CLANG_ANALYZER_NUMBER_OBJECT_CONVERSION = YES_AGGRESSIVE;
				CLANG_CXX_LANGUAGE_STANDARD = "gnu++0x";
				CLANG_CXX_LIBRARY = "libc++";
				CLANG_WARN_DIRECT_OBJC_ISA_USAGE = YES_ERROR;
				CLANG_WARN_DOCUMENTATION_COMMENTS = YES;
				CLANG_WARN_INFINITE_RECURSION = YES;
				CLANG_WARN_OBJC_ROOT_CLASS = YES_ERROR;
				CLANG_WARN_SUSPICIOUS_MOVE = YES;
				CLANG_WARN_UNREACHABLE_CODE = YES;
				CODE_SIGN_ENTITLEMENTS = "$(SRCROOT)/Outline/VpnExtension.entitlements";
				CODE_SIGN_IDENTITY = "iPhone Developer";
				COPY_PHASE_STRIP = NO;
				DEBUG_INFORMATION_FORMAT = dwarf;
				DEVELOPMENT_TEAM = QT8Z3Q9V3A;
				ENABLE_STRICT_OBJC_MSGSEND = YES;
				ENABLE_TESTABILITY = YES;
				FRAMEWORK_SEARCH_PATHS = (
					"$(inherited)",
					"$(PROJECT_DIR)/Outline/Plugins/cordova-plugin-outline",
				);
				GCC_C_LANGUAGE_STANDARD = gnu99;
				GCC_DYNAMIC_NO_PIC = NO;
				GCC_NO_COMMON_BLOCKS = YES;
				GCC_OPTIMIZATION_LEVEL = 0;
				GCC_PREPROCESSOR_DEFINITIONS = (
					"DEBUG=1",
					"$(inherited)",
				);
				GCC_WARN_64_TO_32_BIT_CONVERSION = YES;
				GCC_WARN_ABOUT_RETURN_TYPE = YES_ERROR;
				GCC_WARN_UNINITIALIZED_AUTOS = YES_AGGRESSIVE;
				INFOPLIST_FILE = "$(SRCROOT)/Outline/VpnExtension-Info.plist";
				LD_RUNPATH_SEARCH_PATHS = (
					"$(inherited)",
					"@executable_path/Frameworks",
					"@executable_path/../../Frameworks",
				);
				MTL_ENABLE_DEBUG_INFO = YES;
				PRODUCT_BUNDLE_IDENTIFIER = org.outline.ios.client.VpnExtension;
				"PRODUCT_BUNDLE_IDENTIFIER[sdk=macosx*]" = org.outline.macos.client.VpnExtension;
				PRODUCT_NAME = "$(TARGET_NAME)";
				PROVISIONING_PROFILE_SPECIFIER = "";
				SKIP_INSTALL = YES;
				STRIP_BITCODE_FROM_COPIED_FILES = NO;
				SUPPORTS_MACCATALYST = YES;
				SWIFT_INSTALL_OBJC_HEADER = YES;
				SWIFT_VERSION = 5.0;
				TARGETED_DEVICE_FAMILY = "1,2";
			};
			name = Debug;
		};
		3B0347561F212F0200C8EF1F /* Release */ = {
			isa = XCBuildConfiguration;
			baseConfigurationReference = 3047A5101AB8059700498E2A /* build-release.xcconfig */;
			buildSettings = {
				ALWAYS_SEARCH_USER_PATHS = NO;
				CLANG_ANALYZER_NONNULL = YES;
				CLANG_ANALYZER_NUMBER_OBJECT_CONVERSION = YES_AGGRESSIVE;
				CLANG_CXX_LANGUAGE_STANDARD = "gnu++0x";
				CLANG_CXX_LIBRARY = "libc++";
				CLANG_WARN_DIRECT_OBJC_ISA_USAGE = YES_ERROR;
				CLANG_WARN_DOCUMENTATION_COMMENTS = YES;
				CLANG_WARN_INFINITE_RECURSION = YES;
				CLANG_WARN_OBJC_ROOT_CLASS = YES_ERROR;
				CLANG_WARN_SUSPICIOUS_MOVE = YES;
				CLANG_WARN_UNREACHABLE_CODE = YES;
				CODE_SIGN_ENTITLEMENTS = "$(SRCROOT)/Outline/VpnExtension.entitlements";
				CODE_SIGN_IDENTITY = "Apple Development";
				CODE_SIGN_STYLE = Automatic;
				COPY_PHASE_STRIP = NO;
				DEBUG_INFORMATION_FORMAT = "dwarf-with-dsym";
				DEVELOPMENT_TEAM = QT8Z3Q9V3A;
				ENABLE_NS_ASSERTIONS = NO;
				ENABLE_STRICT_OBJC_MSGSEND = YES;
				FRAMEWORK_SEARCH_PATHS = (
					"$(inherited)",
					"$(PROJECT_DIR)/Outline/Plugins/cordova-plugin-outline",
				);
				GCC_C_LANGUAGE_STANDARD = gnu99;
				GCC_NO_COMMON_BLOCKS = YES;
				GCC_WARN_64_TO_32_BIT_CONVERSION = YES;
				GCC_WARN_ABOUT_RETURN_TYPE = YES_ERROR;
				GCC_WARN_UNINITIALIZED_AUTOS = YES_AGGRESSIVE;
				INFOPLIST_FILE = "$(SRCROOT)/Outline/VpnExtension-Info.plist";
				LD_RUNPATH_SEARCH_PATHS = (
					"$(inherited)",
					"@executable_path/Frameworks",
					"@executable_path/../../Frameworks",
				);
				MTL_ENABLE_DEBUG_INFO = NO;
				PRODUCT_BUNDLE_IDENTIFIER = org.outline.ios.client.VpnExtension;
				"PRODUCT_BUNDLE_IDENTIFIER[sdk=macosx*]" = org.outline.macos.client.VpnExtension;
				PRODUCT_NAME = "$(TARGET_NAME)";
				PROVISIONING_PROFILE_SPECIFIER = "";
				SKIP_INSTALL = YES;
				STRIP_BITCODE_FROM_COPIED_FILES = NO;
				SUPPORTS_MACCATALYST = YES;
				SWIFT_INSTALL_OBJC_HEADER = YES;
				SWIFT_VERSION = 5.0;
				TARGETED_DEVICE_FAMILY = "1,2";
				VALIDATE_PRODUCT = YES;
			};
			name = Release;
		};
		A26D263A2A1C41B4009838E0 /* Debug */ = {
			isa = XCBuildConfiguration;
			buildSettings = {
				ALWAYS_SEARCH_USER_PATHS = NO;
				CLANG_ANALYZER_NONNULL = YES;
				CLANG_ANALYZER_NUMBER_OBJECT_CONVERSION = YES_AGGRESSIVE;
				CLANG_CXX_LANGUAGE_STANDARD = "gnu++20";
				CLANG_ENABLE_OBJC_WEAK = YES;
				CLANG_WARN_DIRECT_OBJC_ISA_USAGE = YES_ERROR;
				CLANG_WARN_DOCUMENTATION_COMMENTS = YES;
				CLANG_WARN_OBJC_ROOT_CLASS = YES_ERROR;
				CLANG_WARN_QUOTED_INCLUDE_IN_FRAMEWORK_HEADER = YES;
				CLANG_WARN_UNGUARDED_AVAILABILITY = YES_AGGRESSIVE;
				CODE_SIGN_ENTITLEMENTS = OutlineLauncher/OutlineLauncher.entitlements;
				CODE_SIGN_IDENTITY = "Apple Development";
				CODE_SIGN_STYLE = Automatic;
				COMBINE_HIDPI_IMAGES = YES;
				COPY_PHASE_STRIP = NO;
				CURRENT_PROJECT_VERSION = 1;
				DEBUG_INFORMATION_FORMAT = dwarf;
				DEVELOPMENT_TEAM = QT8Z3Q9V3A;
				ENABLE_HARDENED_RUNTIME = YES;
				GCC_C_LANGUAGE_STANDARD = gnu11;
				GCC_DYNAMIC_NO_PIC = NO;
				GCC_OPTIMIZATION_LEVEL = 0;
				GCC_PREPROCESSOR_DEFINITIONS = (
					"DEBUG=1",
					"$(inherited)",
				);
				GCC_WARN_ABOUT_RETURN_TYPE = YES_ERROR;
				GCC_WARN_UNINITIALIZED_AUTOS = YES_AGGRESSIVE;
				GENERATE_INFOPLIST_FILE = YES;
				INFOPLIST_FILE = OutlineLauncher/Info.plist;
				INFOPLIST_KEY_LSApplicationCategoryType = "";
				INFOPLIST_KEY_LSBackgroundOnly = YES;
				INFOPLIST_KEY_NSHumanReadableCopyright = "";
				LD_RUNPATH_SEARCH_PATHS = (
					"$(inherited)",
					"@executable_path/../Frameworks",
				);
				MACOSX_DEPLOYMENT_TARGET = 13.3;
				MARKETING_VERSION = 1.0;
				MTL_ENABLE_DEBUG_INFO = INCLUDE_SOURCE;
				MTL_FAST_MATH = YES;
				PRODUCT_BUNDLE_IDENTIFIER = org.outline.macos.client.launcher3;
				PRODUCT_NAME = "$(TARGET_NAME)";
				SDKROOT = macosx;
				SKIP_INSTALL = YES;
				SUPPORTED_PLATFORMS = "iphoneos iphonesimulator";
				SUPPORTS_MACCATALYST = YES;
				SUPPORTS_MAC_DESIGNED_FOR_IPHONE_IPAD = NO;
				SWIFT_ACTIVE_COMPILATION_CONDITIONS = DEBUG;
				SWIFT_EMIT_LOC_STRINGS = YES;
				SWIFT_OPTIMIZATION_LEVEL = "-Onone";
				SWIFT_VERSION = 5.0;
				TARGETED_DEVICE_FAMILY = 2;
			};
			name = Debug;
		};
		A26D263B2A1C41B4009838E0 /* Release */ = {
			isa = XCBuildConfiguration;
			buildSettings = {
				ALWAYS_SEARCH_USER_PATHS = NO;
				CLANG_ANALYZER_NONNULL = YES;
				CLANG_ANALYZER_NUMBER_OBJECT_CONVERSION = YES_AGGRESSIVE;
				CLANG_CXX_LANGUAGE_STANDARD = "gnu++20";
				CLANG_ENABLE_OBJC_WEAK = YES;
				CLANG_WARN_DIRECT_OBJC_ISA_USAGE = YES_ERROR;
				CLANG_WARN_DOCUMENTATION_COMMENTS = YES;
				CLANG_WARN_OBJC_ROOT_CLASS = YES_ERROR;
				CLANG_WARN_QUOTED_INCLUDE_IN_FRAMEWORK_HEADER = YES;
				CLANG_WARN_UNGUARDED_AVAILABILITY = YES_AGGRESSIVE;
				CODE_SIGN_ENTITLEMENTS = OutlineLauncher/OutlineLauncher.entitlements;
				CODE_SIGN_IDENTITY = "Apple Development";
				CODE_SIGN_STYLE = Automatic;
				COMBINE_HIDPI_IMAGES = YES;
				COPY_PHASE_STRIP = NO;
				CURRENT_PROJECT_VERSION = 1;
				DEBUG_INFORMATION_FORMAT = "dwarf-with-dsym";
				DEVELOPMENT_TEAM = QT8Z3Q9V3A;
				ENABLE_HARDENED_RUNTIME = YES;
				ENABLE_NS_ASSERTIONS = NO;
				GCC_C_LANGUAGE_STANDARD = gnu11;
				GCC_WARN_ABOUT_RETURN_TYPE = YES_ERROR;
				GCC_WARN_UNINITIALIZED_AUTOS = YES_AGGRESSIVE;
				GENERATE_INFOPLIST_FILE = YES;
				INFOPLIST_FILE = OutlineLauncher/Info.plist;
				INFOPLIST_KEY_LSApplicationCategoryType = "";
				INFOPLIST_KEY_LSBackgroundOnly = YES;
				INFOPLIST_KEY_NSHumanReadableCopyright = "";
				LD_RUNPATH_SEARCH_PATHS = (
					"$(inherited)",
					"@executable_path/../Frameworks",
				);
				MACOSX_DEPLOYMENT_TARGET = 13.3;
				MARKETING_VERSION = 1.0;
				MTL_ENABLE_DEBUG_INFO = NO;
				MTL_FAST_MATH = YES;
				PRODUCT_BUNDLE_IDENTIFIER = org.outline.macos.client.launcher3;
				PRODUCT_NAME = "$(TARGET_NAME)";
				SDKROOT = macosx;
				SKIP_INSTALL = YES;
				SUPPORTED_PLATFORMS = "iphoneos iphonesimulator";
				SUPPORTS_MACCATALYST = YES;
				SUPPORTS_MAC_DESIGNED_FOR_IPHONE_IPAD = NO;
				SWIFT_EMIT_LOC_STRINGS = YES;
				SWIFT_OPTIMIZATION_LEVEL = "-O";
				SWIFT_VERSION = 5.0;
				TARGETED_DEVICE_FAMILY = 2;
			};
			name = Release;
		};
		A2DBB2F82A00D2DD0017E696 /* Debug */ = {
			isa = XCBuildConfiguration;
			buildSettings = {
				ALWAYS_SEARCH_USER_PATHS = NO;
				CLANG_ANALYZER_NONNULL = YES;
				CLANG_ANALYZER_NUMBER_OBJECT_CONVERSION = YES_AGGRESSIVE;
				CLANG_CXX_LANGUAGE_STANDARD = "gnu++20";
				CLANG_ENABLE_MODULES = YES;
				CLANG_ENABLE_OBJC_WEAK = YES;
				CLANG_WARN_DIRECT_OBJC_ISA_USAGE = YES_ERROR;
				CLANG_WARN_DOCUMENTATION_COMMENTS = YES;
				CLANG_WARN_OBJC_ROOT_CLASS = YES_ERROR;
				CLANG_WARN_QUOTED_INCLUDE_IN_FRAMEWORK_HEADER = YES;
				CLANG_WARN_UNGUARDED_AVAILABILITY = YES_AGGRESSIVE;
				CODE_SIGN_STYLE = Automatic;
				COMBINE_HIDPI_IMAGES = YES;
				COPY_PHASE_STRIP = NO;
				CURRENT_PROJECT_VERSION = 1;
				DEBUG_INFORMATION_FORMAT = dwarf;
				DEVELOPMENT_TEAM = QT8Z3Q9V3A;
				GCC_C_LANGUAGE_STANDARD = gnu11;
				GCC_DYNAMIC_NO_PIC = NO;
				GCC_OPTIMIZATION_LEVEL = 0;
				GCC_PREPROCESSOR_DEFINITIONS = (
					"DEBUG=1",
					"$(inherited)",
				);
				GCC_WARN_ABOUT_RETURN_TYPE = YES_ERROR;
				GCC_WARN_UNINITIALIZED_AUTOS = YES_AGGRESSIVE;
				GENERATE_INFOPLIST_FILE = YES;
				INFOPLIST_KEY_NSHumanReadableCopyright = "";
				INFOPLIST_KEY_NSPrincipalClass = "";
				INSTALL_PATH = "$(LOCAL_LIBRARY_DIR)/Bundles";
				MACOSX_DEPLOYMENT_TARGET = 13.3;
				MARKETING_VERSION = 1.0;
				MTL_ENABLE_DEBUG_INFO = INCLUDE_SOURCE;
				MTL_FAST_MATH = YES;
				PRODUCT_BUNDLE_IDENTIFIER = org.outline.macos.client.AppKitBridge;
				PRODUCT_NAME = "$(TARGET_NAME)";
				SDKROOT = macosx;
				SKIP_INSTALL = YES;
				SWIFT_EMIT_LOC_STRINGS = YES;
				SWIFT_OBJC_BRIDGING_HEADER = "Outline/Classes/AppKitBridge/AppKitBridge-Bridging-Header.h";
				SWIFT_OPTIMIZATION_LEVEL = "-Onone";
				SWIFT_VERSION = 5.0;
				WRAPPER_EXTENSION = bundle;
			};
			name = Debug;
		};
		A2DBB2F92A00D2DD0017E696 /* Release */ = {
			isa = XCBuildConfiguration;
			buildSettings = {
				ALWAYS_SEARCH_USER_PATHS = NO;
				CLANG_ANALYZER_NONNULL = YES;
				CLANG_ANALYZER_NUMBER_OBJECT_CONVERSION = YES_AGGRESSIVE;
				CLANG_CXX_LANGUAGE_STANDARD = "gnu++20";
				CLANG_ENABLE_MODULES = YES;
				CLANG_ENABLE_OBJC_WEAK = YES;
				CLANG_WARN_DIRECT_OBJC_ISA_USAGE = YES_ERROR;
				CLANG_WARN_DOCUMENTATION_COMMENTS = YES;
				CLANG_WARN_OBJC_ROOT_CLASS = YES_ERROR;
				CLANG_WARN_QUOTED_INCLUDE_IN_FRAMEWORK_HEADER = YES;
				CLANG_WARN_UNGUARDED_AVAILABILITY = YES_AGGRESSIVE;
				CODE_SIGN_STYLE = Automatic;
				COMBINE_HIDPI_IMAGES = YES;
				COPY_PHASE_STRIP = NO;
				CURRENT_PROJECT_VERSION = 1;
				DEBUG_INFORMATION_FORMAT = "dwarf-with-dsym";
				DEVELOPMENT_TEAM = QT8Z3Q9V3A;
				ENABLE_NS_ASSERTIONS = NO;
				GCC_C_LANGUAGE_STANDARD = gnu11;
				GCC_WARN_ABOUT_RETURN_TYPE = YES_ERROR;
				GCC_WARN_UNINITIALIZED_AUTOS = YES_AGGRESSIVE;
				GENERATE_INFOPLIST_FILE = YES;
				INFOPLIST_KEY_NSHumanReadableCopyright = "";
				INFOPLIST_KEY_NSPrincipalClass = "";
				INSTALL_PATH = "$(LOCAL_LIBRARY_DIR)/Bundles";
				MACOSX_DEPLOYMENT_TARGET = 13.3;
				MARKETING_VERSION = 1.0;
				MTL_ENABLE_DEBUG_INFO = NO;
				MTL_FAST_MATH = YES;
				PRODUCT_BUNDLE_IDENTIFIER = org.outline.macos.client.AppKitBridge;
				PRODUCT_NAME = "$(TARGET_NAME)";
				SDKROOT = macosx;
				SKIP_INSTALL = YES;
				SWIFT_EMIT_LOC_STRINGS = YES;
				SWIFT_OBJC_BRIDGING_HEADER = "Outline/Classes/AppKitBridge/AppKitBridge-Bridging-Header.h";
				SWIFT_VERSION = 5.0;
				WRAPPER_EXTENSION = bundle;
			};
			name = Release;
		};
		C01FCF4F08A954540054247B /* Debug */ = {
			isa = XCBuildConfiguration;
			baseConfigurationReference = 3047A5111AB8059700498E2A /* build.xcconfig */;
			buildSettings = {
				CLANG_ENABLE_MODULES = YES;
				CLANG_ENABLE_OBJC_ARC = YES;
				CLANG_WARN_BLOCK_CAPTURE_AUTORELEASING = YES;
				CLANG_WARN_BOOL_CONVERSION = YES;
				CLANG_WARN_COMMA = YES;
				CLANG_WARN_CONSTANT_CONVERSION = YES;
				CLANG_WARN_DEPRECATED_OBJC_IMPLEMENTATIONS = YES;
				CLANG_WARN_EMPTY_BODY = YES;
				CLANG_WARN_ENUM_CONVERSION = YES;
				CLANG_WARN_INFINITE_RECURSION = YES;
				CLANG_WARN_INT_CONVERSION = YES;
				CLANG_WARN_NON_LITERAL_NULL_CONVERSION = YES;
				CLANG_WARN_OBJC_IMPLICIT_RETAIN_SELF = YES;
				CLANG_WARN_OBJC_LITERAL_CONVERSION = YES;
				CLANG_WARN_RANGE_LOOP_ANALYSIS = YES;
				CLANG_WARN_STRICT_PROTOTYPES = YES;
				CLANG_WARN_SUSPICIOUS_MOVE = YES;
				CLANG_WARN_UNREACHABLE_CODE = YES;
				CLANG_WARN__DUPLICATE_METHOD_MATCH = YES;
				ENABLE_STRICT_OBJC_MSGSEND = YES;
				ENABLE_TESTABILITY = YES;
				GCC_C_LANGUAGE_STANDARD = c99;
				GCC_NO_COMMON_BLOCKS = YES;
				GCC_THUMB_SUPPORT = NO;
				GCC_VERSION = "";
				GCC_WARN_64_TO_32_BIT_CONVERSION = YES;
				GCC_WARN_ABOUT_RETURN_TYPE = YES;
				GCC_WARN_UNDECLARED_SELECTOR = YES;
				GCC_WARN_UNINITIALIZED_AUTOS = YES;
				GCC_WARN_UNUSED_FUNCTION = YES;
				GCC_WARN_UNUSED_VARIABLE = YES;
				IPHONEOS_DEPLOYMENT_TARGET = 11.0;
				MACOSX_DEPLOYMENT_TARGET = 10.15;
				ONLY_ACTIVE_ARCH = YES;
				SDKROOT = iphoneos;
				SKIP_INSTALL = NO;
			};
			name = Debug;
		};
		C01FCF5008A954540054247B /* Release */ = {
			isa = XCBuildConfiguration;
			baseConfigurationReference = 3047A5111AB8059700498E2A /* build.xcconfig */;
			buildSettings = {
				CLANG_ENABLE_MODULES = YES;
				CLANG_ENABLE_OBJC_ARC = YES;
				CLANG_WARN_BLOCK_CAPTURE_AUTORELEASING = YES;
				CLANG_WARN_BOOL_CONVERSION = YES;
				CLANG_WARN_COMMA = YES;
				CLANG_WARN_CONSTANT_CONVERSION = YES;
				CLANG_WARN_DEPRECATED_OBJC_IMPLEMENTATIONS = YES;
				CLANG_WARN_EMPTY_BODY = YES;
				CLANG_WARN_ENUM_CONVERSION = YES;
				CLANG_WARN_INFINITE_RECURSION = YES;
				CLANG_WARN_INT_CONVERSION = YES;
				CLANG_WARN_NON_LITERAL_NULL_CONVERSION = YES;
				CLANG_WARN_OBJC_IMPLICIT_RETAIN_SELF = YES;
				CLANG_WARN_OBJC_LITERAL_CONVERSION = YES;
				CLANG_WARN_RANGE_LOOP_ANALYSIS = YES;
				CLANG_WARN_STRICT_PROTOTYPES = YES;
				CLANG_WARN_SUSPICIOUS_MOVE = YES;
				CLANG_WARN_UNREACHABLE_CODE = YES;
				CLANG_WARN__DUPLICATE_METHOD_MATCH = YES;
				CODE_SIGN_IDENTITY = "iPhone Distribution";
				ENABLE_STRICT_OBJC_MSGSEND = YES;
				GCC_C_LANGUAGE_STANDARD = c99;
				GCC_NO_COMMON_BLOCKS = YES;
				GCC_THUMB_SUPPORT = NO;
				GCC_VERSION = "";
				GCC_WARN_64_TO_32_BIT_CONVERSION = YES;
				GCC_WARN_ABOUT_RETURN_TYPE = YES;
				GCC_WARN_UNDECLARED_SELECTOR = YES;
				GCC_WARN_UNINITIALIZED_AUTOS = YES;
				GCC_WARN_UNUSED_FUNCTION = YES;
				GCC_WARN_UNUSED_VARIABLE = YES;
				IPHONEOS_DEPLOYMENT_TARGET = 11.0;
				MACOSX_DEPLOYMENT_TARGET = 10.15;
				SDKROOT = iphoneos;
				SKIP_INSTALL = NO;
				SWIFT_COMPILATION_MODE = wholemodule;
			};
			name = Release;
		};
/* End XCBuildConfiguration section */

/* Begin XCConfigurationList section */
		1D6058960D05DD3E006BFB54 /* Build configuration list for PBXNativeTarget "Outline" */ = {
			isa = XCConfigurationList;
			buildConfigurations = (
				1D6058940D05DD3E006BFB54 /* Debug */,
				1D6058950D05DD3E006BFB54 /* Release */,
			);
			defaultConfigurationIsVisible = 0;
			defaultConfigurationName = Release;
		};
		3B0347541F212F0200C8EF1F /* Build configuration list for PBXNativeTarget "VpnExtension" */ = {
			isa = XCConfigurationList;
			buildConfigurations = (
				3B0347551F212F0200C8EF1F /* Debug */,
				3B0347561F212F0200C8EF1F /* Release */,
			);
			defaultConfigurationIsVisible = 0;
			defaultConfigurationName = Release;
		};
		A26D26392A1C41B4009838E0 /* Build configuration list for PBXNativeTarget "OutlineLauncher" */ = {
			isa = XCConfigurationList;
			buildConfigurations = (
				A26D263A2A1C41B4009838E0 /* Debug */,
				A26D263B2A1C41B4009838E0 /* Release */,
			);
			defaultConfigurationIsVisible = 0;
			defaultConfigurationName = Release;
		};
		A2DBB2F72A00D2DD0017E696 /* Build configuration list for PBXNativeTarget "AppKitBridge" */ = {
			isa = XCConfigurationList;
			buildConfigurations = (
				A2DBB2F82A00D2DD0017E696 /* Debug */,
				A2DBB2F92A00D2DD0017E696 /* Release */,
			);
			defaultConfigurationIsVisible = 0;
			defaultConfigurationName = Release;
		};
		C01FCF4E08A954540054247B /* Build configuration list for PBXProject "Outline" */ = {
			isa = XCConfigurationList;
			buildConfigurations = (
				C01FCF4F08A954540054247B /* Debug */,
				C01FCF5008A954540054247B /* Release */,
			);
			defaultConfigurationIsVisible = 0;
			defaultConfigurationName = Release;
		};
/* End XCConfigurationList section */

/* Begin XCRemoteSwiftPackageReference section */
		52CBB890295BD8F200D0073F /* XCRemoteSwiftPackageReference "CocoaLumberjack" */ = {
			isa = XCRemoteSwiftPackageReference;
			repositoryURL = "https://github.com/CocoaLumberjack/CocoaLumberjack";
			requirement = {
				kind = upToNextMajorVersion;
				minimumVersion = 3.7.4;
			};
		};
		52CE53E5295B6A310064D03D /* XCRemoteSwiftPackageReference "sentry-cocoa" */ = {
			isa = XCRemoteSwiftPackageReference;
			repositoryURL = "https://github.com/getsentry/sentry-cocoa";
			requirement = {
				kind = upToNextMajorVersion;
				minimumVersion = 7.31.3;
			};
		};
/* End XCRemoteSwiftPackageReference section */

/* Begin XCSwiftPackageProductDependency section */
		52CE53E6295B6A310064D03D /* Sentry */ = {
			isa = XCSwiftPackageProductDependency;
			package = 52CE53E5295B6A310064D03D /* XCRemoteSwiftPackageReference "sentry-cocoa" */;
			productName = Sentry;
		};
		52E783052A5880CF00355E64 /* PacketTunnelProvider */ = {
			isa = XCSwiftPackageProductDependency;
			productName = PacketTunnelProvider;
		};
		A271D41F2A7069D8009981B2 /* OutlineLauncher */ = {
			isa = XCSwiftPackageProductDependency;
			productName = OutlineLauncher;
		};
		A271D4212A706CB9009981B2 /* OutlineAppKitBridge */ = {
			isa = XCSwiftPackageProductDependency;
			productName = OutlineAppKitBridge;
		};
		A271D42F2A708278009981B2 /* CocoaLumberjack */ = {
			isa = XCSwiftPackageProductDependency;
			package = 52CBB890295BD8F200D0073F /* XCRemoteSwiftPackageReference "CocoaLumberjack" */;
			productName = CocoaLumberjack;
		};
		A271D4312A708278009981B2 /* CocoaLumberjackSwift */ = {
			isa = XCSwiftPackageProductDependency;
			package = 52CBB890295BD8F200D0073F /* XCRemoteSwiftPackageReference "CocoaLumberjack" */;
			productName = CocoaLumberjackSwift;
		};
		A271D4332A70829D009981B2 /* OutlineAppleLib */ = {
			isa = XCSwiftPackageProductDependency;
			productName = OutlineAppleLib;
		};
		A271D4352A7082B1009981B2 /* OutlineCatalystApp */ = {
			isa = XCSwiftPackageProductDependency;
			productName = OutlineCatalystApp;
		};
/* End XCSwiftPackageProductDependency section */
	};
	rootObject = 29B97313FDCFA39411CA2CEA /* Project object */;
}<|MERGE_RESOLUTION|>--- conflicted
+++ resolved
@@ -21,7 +21,6 @@
 		52E783062A5880CF00355E64 /* PacketTunnelProvider in Frameworks */ = {isa = PBXBuildFile; productRef = 52E783052A5880CF00355E64 /* PacketTunnelProvider */; };
 		5F7F90AE0E924FD7B065C415 /* CDVStatusBar.m in Sources */ = {isa = PBXBuildFile; fileRef = 0394302BA6114B2AB648D4FF /* CDVStatusBar.m */; };
 		6AFF5BF91D6E424B00AB3073 /* CDVLaunchScreen.storyboard in Resources */ = {isa = PBXBuildFile; fileRef = 6AFF5BF81D6E424B00AB3073 /* CDVLaunchScreen.storyboard */; };
-<<<<<<< HEAD
 		A271D4202A7069D8009981B2 /* OutlineLauncher in Frameworks */ = {isa = PBXBuildFile; productRef = A271D41F2A7069D8009981B2 /* OutlineLauncher */; };
 		A271D4222A706CB9009981B2 /* OutlineAppKitBridge in Frameworks */ = {isa = PBXBuildFile; productRef = A271D4212A706CB9009981B2 /* OutlineAppKitBridge */; };
 		A271D42D2A708240009981B2 /* AppDelegate+Outline.m in Sources */ = {isa = PBXBuildFile; fileRef = A271D42C2A708240009981B2 /* AppDelegate+Outline.m */; };
@@ -34,10 +33,6 @@
 		A2A83B392A1C5B2E00755F56 /* OutlineLauncher.app in Copy OutlineLauncher */ = {isa = PBXBuildFile; fileRef = A26D262D2A1C41B1009838E0 /* OutlineLauncher.app */; platformFilter = maccatalyst; settings = {ATTRIBUTES = (RemoveHeadersOnCopy, ); }; };
 		A2B8C14D2A58B70E0054487E /* AppKitBridge.bundle in Embed PlugIns */ = {isa = PBXBuildFile; fileRef = A2DBB2F62A00D2DD0017E696 /* AppKitBridge.bundle */; platformFilter = maccatalyst; settings = {ATTRIBUTES = (CodeSignOnCopy, RemoveHeadersOnCopy, ); }; };
 		A2DBB2FB2A00D2F90017E696 /* AppKitBridge.bundle in Embed App Extensions (2 items) */ = {isa = PBXBuildFile; fileRef = A2DBB2F62A00D2DD0017E696 /* AppKitBridge.bundle */; platformFilter = maccatalyst; settings = {ATTRIBUTES = (CodeSignOnCopy, RemoveHeadersOnCopy, ); }; };
-		FC8C31091FAA8032004262BE /* OutlineSentryLogger.swift in Sources */ = {isa = PBXBuildFile; fileRef = FC8C31081FAA8032004262BE /* OutlineSentryLogger.swift */; };
-=======
-		F63DC2182970AFFA00D92E0A /* OutlineAppleLib in Frameworks */ = {isa = PBXBuildFile; productRef = F63DC2172970AFFA00D92E0A /* OutlineAppleLib */; };
->>>>>>> e3683235
 		FC8C310B1FAA814A004262BE /* NetworkExtension.framework in Frameworks */ = {isa = PBXBuildFile; fileRef = FC8C310A1FAA814A004262BE /* NetworkExtension.framework */; };
 		FC8C310C1FAA88FB004262BE /* NetworkExtension.framework in Frameworks */ = {isa = PBXBuildFile; fileRef = FC8C310A1FAA814A004262BE /* NetworkExtension.framework */; };
 /* End PBXBuildFile section */
