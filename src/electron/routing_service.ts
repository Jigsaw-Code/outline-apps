--- conflicted
+++ resolved
@@ -126,30 +126,10 @@
         );
       }));
 
-<<<<<<< HEAD
-      const initialErrorHandler = () => reject(new SystemConfigurationException(`routing daemon is not running`));
-=======
       const initialErrorHandler = () => {
-        if (!retry) {
-          this.socket = null;
-          reject(new errors.SystemConfigurationException(`routing daemon is not running`));
-          return;
-        }
-
-        console.info(`(re-)installing routing daemon`);
-        sudo.exec(getServiceStartCommand(), {name: 'Outline'}, sudoError => {
-          if (sudoError) {
-            // NOTE: The script could have terminated with an error - see the comment in
-            //       sudo-prompt's typings definition.
-            this.socket = null;
-            reject(new errors.NoAdminPermissions());
-            return;
-          }
-
-          this.start(false).then(fulfill, reject);
-        });
+        this.socket = null;
+        reject(new SystemConfigurationException(`routing daemon is not running`));
       };
->>>>>>> 55897493
       newSocket.once('error', initialErrorHandler);
     });
   }
@@ -213,21 +193,18 @@
   // stop() resolves when the stop command has been sent.
   // Use #onceDisconnected to be notified when the connection terminates.
   async stop() {
-    try {
-      if (!this.socket) {
-        // Never started.
-        return;
-      }
-      if (this.stopping) {
-        // Already stopped.
-        return;
-      }
-      this.stopping = true;
-
-      return this.writeReset();
-    } finally {
+    if (!this.socket) {
+      // Never started.
       this.fulfillDisconnect();
-    }
+      return;
+    }
+    if (this.stopping) {
+      // Already stopped.
+      return;
+    }
+    this.stopping = true;
+
+    return this.writeReset();
   }
 
   public get onceDisconnected() {
