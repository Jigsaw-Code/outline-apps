--- conflicted
+++ resolved
@@ -32,18 +32,12 @@
 npm run action src/www/build_electron -- \
     --buildMode="${BUILD_MODE}"
 
-<<<<<<< HEAD
-webpack --config=src/electron/electron_main.webpack.js \
-    --env NETWORK_STACK="${NETWORK_STACK:-libevbadvpn}" \
-    ${BUILD_ENV:+--mode="${BUILD_ENV}"}
-=======
 WEBPACK_MODE="$(node scripts/get_webpack_mode.mjs --buildMode=${BUILD_MODE})"
 
 webpack \
     --config=src/electron/electron_main.webpack.js \
-    --env NETWORK_STACK="${NETWORK_STACK:-go}" \
+    --env NETWORK_STACK="${NETWORK_STACK:-libevbadvpn}" \
     ${WEBPACK_MODE:+--mode="${WEBPACK_MODE}"}
->>>>>>> 673e7ede
 
 # Environment variables.
 # TODO: make non-packaged builds work without this
