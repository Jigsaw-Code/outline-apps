--- conflicted
+++ resolved
@@ -45,11 +45,7 @@
 function pathToEmbeddedBinary(basename: string) {
   return path.join(
       __dirname.replace('app.asar', 'app.asar.unpacked'), 'bin', os.platform(),
-<<<<<<< HEAD
       `${basename}` + (isWindows ? '.exe' : ''));
-=======
-      `${basename}` + isWindows ? '.exe' : '');
->>>>>>> c209d6c7
 }
 // Three tools are required to launch the proxy on Windows:
 //  - ss-local.exe connects with the remote Shadowsocks server, exposing a SOCKS5 proxy
@@ -113,9 +109,9 @@
           config.host = ip;
         });
       })
-    .then(delay(isLinux ? WAIT_FOR_PROCESS_TO_START_MS : 0))
-      .then(() => {
-    return getTunDeviceName();
+      .then(delay(isLinux ? WAIT_FOR_PROCESS_TO_START_MS : 0))
+      .then(() => {
+        return getTunDeviceName();
       })
       .then(() => {
         return startTun2socks(onDisconnected);
