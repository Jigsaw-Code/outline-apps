// Copyright 2018 The Outline Authors
//
// Licensed under the Apache License, Version 2.0 (the "License");
// you may not use this file except in compliance with the License.
// You may obtain a copy of the License at
//
//      http://www.apache.org/licenses/LICENSE-2.0
//
// Unless required by applicable law or agreed to in writing, software
// distributed under the License is distributed on an "AS IS" BASIS,
// WITHOUT WARRANTIES OR CONDITIONS OF ANY KIND, either express or implied.
// See the License for the specific language governing permissions and
// limitations under the License.

import {ChildProcess, execSync, spawn} from 'child_process';
import * as dgram from 'dgram';
import * as dns from 'dns';
import * as net from 'net';
import * as os from 'os';
import * as socks from 'socks';

import * as util from '../www/app/util';
import * as errors from '../www/model/errors';

import * as routing from './routing_service';
import * as outline_util from './util'

// Errors raised by spawn contain these extra fields, at least on Windows.
declare class SpawnError extends Error {
  // e.g. ENOENT
  code: string;
}

const delay = (time: number) => () => new Promise(resolve => setTimeout(() => resolve(), time));
const WAIT_FOR_PROCESS_TO_START_MS = 2000;

const isWindows = os.platform() === 'win32';
const isLinux = os.platform() === 'linux';

const routingService = new routing.RoutingService();

// Three tools are required to launch the proxy on Windows:
//  - ss-local.exe connects with the remote Shadowsocks server, exposing a SOCKS5 proxy
//  - badvpn-tun2socks.exe connects the SOCKS5 proxy to a TAP-like network interface
//  - OutlineService configures the system to route via a TAP-like network device, must be installed

let ssLocal: ChildProcess | undefined;
let tun2socks: ChildProcess | undefined;
let tunDeviceName: string = '';

const PROXY_IP = '127.0.0.1';
const SS_LOCAL_PORT = 1081;

const TUN2SOCKS_TAP_DEVICE_NAME = 'outline-tap0';
// TODO: read these from the network device!
const TUN2SOCKS_TAP_DEVICE_IP = '10.0.85.2';
const TUN2SOCKS_VIRTUAL_ROUTER_IP = '10.0.85.1';
const TUN2SOCKS_TAP_DEVICE_NETWORK = '10.0.85.0';
const TUN2SOCKS_VIRTUAL_ROUTER_NETMASK = '255.255.255.0';

const CREDENTIALS_TEST_DOMAINS = ['example.com', 'ietf.org', 'wikipedia.org'];
const SS_LOCAL_TIMEOUT_SECS =
  2 ^ 31 - 1;  // 32-bit INT_MAX; using Number.MAX_SAFE_VALUE may overflow
const REACHABILITY_TEST_TIMEOUT_MS = 10000;
const DNS_LOOKUP_TIMEOUT_MS = 10000;
const UDP_FORWARDING_TEST_TIMEOUT_MS = 5000;
const UDP_FORWARDING_TEST_RETRY_INTERVAL_MS = 1000;

// This function is roughly the Electron counterpart of Android's VpnTunnelService.startShadowsocks.
//
// Fulfills iff:
//  - the TAP device exists and is configured
//  - the shadowsocks and tun2socks binaries were started
//  - the system configured to route all traffic through the proxy
//  - the connectivity checks pass, if not automatically connecting on startup (e.g. !isAutoConnect)
//
// Fulfills with a copy of `serverConfig` that includes the resolved hostname.
export function startVpn(
  serverConfig: cordova.plugins.outline.ServerConfig, onDisconnected: () => void,
  isAutoConnect = false): Promise<cordova.plugins.outline.ServerConfig> {
  // First, check that the TAP device exists and is configured.
  try {
    if (isWindows) {
      testTapDevice();
    }
  } catch (e) {
    return Promise.reject(new errors.SystemConfigurationException(e.message));
  }

  const config = Object.assign({}, serverConfig);
  return startLocalShadowsocksProxy(config, onDisconnected)
      .then(delay(isLinux ? WAIT_FOR_PROCESS_TO_START_MS : 0))
      .then(() => {
        if (isAutoConnect) {
          return;
        }
        // Only perform the connectivity checks when we're not automatically connecting on boot,
        // since we may not have network connectivity.
        return checkConnectivity(config).then((ip) => {
          // Cache the resolved IP so it can be stored for auto connect.
          config.host = ip;
        });
      })
      .then(() => {
        return getTunDeviceName();
      })
      .then(() => {
        return startTun2socks(onDisconnected);
      })
      .then(delay(isLinux ? WAIT_FOR_PROCESS_TO_START_MS : 0))
      .then(() => {
        return routingService.configureRouting(
            TUN2SOCKS_VIRTUAL_ROUTER_IP, config.host || '', isAutoConnect);
      })
      .then(() => {
        return config;
      })
      .catch((e) => {
        stopProcesses();
        throw e;
      });
}

// Raises an error if:
//  - the TAP device does not exist
//  - the TAP device does not have the expected IP/subnet
//
// Note that this will *also* throw if netsh is not on the PATH. If that's the case then the
// installer should have failed, too.
function testTapDevice() {
  // Sample output:
  // =============
  // $ netsh interface ipv4 dump
  // # ----------------------------------
  // # IPv4 Configuration
  // # ----------------------------------
  // pushd interface ipv4
  //
  // reset
  // set global icmpredirects=disabled
  // set interface interface="Ethernet" forwarding=enabled advertise=enabled nud=enabled ignoredefaultroutes=disabled
  // set interface interface="outline-tap0" forwarding=enabled advertise=enabled nud=enabled ignoredefaultroutes=disabled
  // add address name="outline-tap0" address=10.0.85.2 mask=255.255.255.0
  //
  // popd
  // # End of IPv4 configuration
  const lines = execSync(`netsh interface ipv4 dump`).toString().split('\n');

  // Find lines containing the TAP device name.
  const tapLines = lines.filter(s => s.indexOf(TUN2SOCKS_TAP_DEVICE_NAME) !== -1);
  if (tapLines.length < 1) {
    throw new Error(`TAP device not found`);
  }

  // Within those lines, search for the expected IP.
  if (tapLines.filter(s => s.indexOf(TUN2SOCKS_TAP_DEVICE_IP) !== -1).length < 1) {
    throw new Error(`TAP device has wrong IP`);
  }
}

// Fulfills iff:
//  - we can connect to the Shadowsocks server port
//  - the remote server has enabled UDP forwarding
//  - we can speak with a semi-random test site via the proxy
function checkConnectivity(config: cordova.plugins.outline.ServerConfig): Promise<string> {
  return lookupIp(config.host || '').then((ip: string) => {
    return isServerReachableByIp(ip, config.port || 0)
      .then(() => {
        return validateServerCredentials();
      })
      .then(() => {
        return checkUdpForwardingEnabled();
      })
      .then(() => {
        return ip;
      });
  });
}
// Uses the OS' built-in functions, i.e. /etc/hosts, et al.:
// https://nodejs.org/dist/latest-v10.x/docs/api/dns.html#dns_dns
//
// Effectively a no-op if hostname is already an IP.
function lookupIp(hostname: string): Promise<string> {
  return util.timeoutPromise(
    new Promise<string>((fulfill, reject) => {
      dns.lookup(hostname, 4, (e, address) => {
        if (e) {
          return reject(new errors.ServerUnreachable('could not resolve proxy server hostname'));
        }
        fulfill(address);
      });
    }),
    DNS_LOOKUP_TIMEOUT_MS, 'DNS lookup');
}

// Resolves with true iff a TCP connection can be established with the Shadowsocks server.
//
// This has the same function as ShadowsocksConnectivity.isServerReachable in
// cordova-plugin-outline.
export function isServerReachable(config: cordova.plugins.outline.ServerConfig) {
  return lookupIp(config.host || '').then((ip) => {
    return isServerReachableByIp(ip, config.port || 0);
  });
}

// As #isServerReachable but does not perform a DNS lookup.
export function isServerReachableByIp(serverIp: string, serverPort: number) {
  return util.timeoutPromise(
    new Promise<void>((fulfill, reject) => {
      const socket = new net.Socket();
      socket
        .connect(
          { host: serverIp, port: serverPort },
          () => {
            socket.end();
            fulfill();
          })
        .on('error', () => {
          reject(new errors.ServerUnreachable());
        });
    }),
    REACHABILITY_TEST_TIMEOUT_MS, 'Reachability check');
}

function startLocalShadowsocksProxy(
  serverConfig: cordova.plugins.outline.ServerConfig, onDisconnected: () => void) {
  return new Promise((resolve, reject) => {
    // ss-local -s x.x.x.x -p 65336 -k mypassword -m aes-128-cfb -l 1081 -u
    const ssLocalArgs = ['-l', SS_LOCAL_PORT.toString()];
    ssLocalArgs.push('-s', serverConfig.host || '');
    ssLocalArgs.push('-p', '' + serverConfig.port);
    ssLocalArgs.push('-k', serverConfig.password || '');
    ssLocalArgs.push('-m', serverConfig.method || '');
    ssLocalArgs.push('-t', SS_LOCAL_TIMEOUT_SECS.toString());
    ssLocalArgs.push('-u');

    // Note that if you run with -v then ss-local may output a lot of data to stderr which
    // will cause the binary to fail:
    //   https://nodejs.org/dist/latest-v10.x/docs/api/child_process.html#child_process_maxbuffer_and_unicode
<<<<<<< HEAD
    let ssLocalFilename = 'ss-local';
    ssLocalFilename = outline_util.pathToEmbeddedBinary(ssLocalFilename);

    console.info(`starting ss-local using ${ssLocalFilename}`);
    ssLocal = spawn(ssLocalFilename, ssLocalArgs);
=======
    ssLocal = spawn(pathToEmbeddedBinary('ss-local'), ssLocalArgs);
>>>>>>> f85495fb

    if (ssLocal === undefined) {
      reject(new errors.ShadowsocksStartFailure(`Unable to spawn ss-local`));
    }

    // Amazingly, there's no documented way to tell whether spawn has successfully launched a
    // binary. This handler allows us to implicitly test that, by listening for ss-local's
    // "listening on port xxx" startup output.
    //
    // AZ - In *nix world std*'s are buffered so we can't use this method
    // added a delay after this for now. We need a better solution - maybe node-ps
    ssLocal.stdout.once('data', (s) => {
      resolve();
    });

    // In addition to being a sensible way to listen for launch failures, setting this handler
    // prevents an "uncaught promise" exception from being raised and sent to Sentry. We *do not
    // want to send that exception to Sentry* since it contains ss-local's arguments which
    // encode an access key to the server.
    ssLocal.on('error', (e: SpawnError) => {
      reject(new errors.ShadowsocksStartFailure(`ss-local failed with code ${e.code}`));
    });

    ssLocal.on('exit', (code, signal) => {
      // We assume any signal sent to ss-local was sent by us.
      if (signal) {
        console.info(`ss-local exited with signal ${signal}`);
      } else {
        console.info(`ss-local exited with code ${code}`);
      }
      onDisconnected();
    });
    if (isLinux) resolve();
  });
}

// Resolves with true iff a response can be received from a semi-randomly-chosen website through the
// Shadowsocks proxy.
//
// This has the same function as ShadowsocksConnectivity.validateServerCredentials in
// cordova-plugin-outline.
function validateServerCredentials() {
  return new Promise((fulfill, reject) => {
    const testDomain =
      CREDENTIALS_TEST_DOMAINS[Math.floor(Math.random() * CREDENTIALS_TEST_DOMAINS.length)];
    socks.createConnection(
      {
        proxy: { ipaddress: PROXY_IP, port: SS_LOCAL_PORT, type: 5 },
        target: { host: testDomain, port: 80 }
      },
      (e, socket) => {
        if (e) {
          reject(new errors.InvalidServerCredentials(
            `could not connect to remote test website: ${e.message}`));
          return;
        }

        socket.write(`HEAD / HTTP/1.1\r\nHost: ${testDomain}\r\n\r\n`);

        socket.on('data', (data) => {
          if (data.toString().startsWith('HTTP/1.1')) {
            socket.end();
            fulfill();
          } else {
            socket.end();
            reject(new errors.InvalidServerCredentials(
              `unexpected response from remote test website`));
          }
        });

        socket.on('close', () => {
          reject(new errors.InvalidServerCredentials(`could not connect to remote test website`));
        });

        // Sockets must be resumed before any data will come in, as they are paused right before
        // this callback is fired.
        socket.resume();
      });
  });
}

// Verifies that the remote server has enabled UDP forwarding by sending a DNS request through it.
function checkUdpForwardingEnabled() {
  return new Promise((resolve, reject) => {
    socks.createConnection(
      {
        proxy: { ipaddress: PROXY_IP, port: SS_LOCAL_PORT, type: 5, command: 'associate' },
        target: { host: '0.0.0.0', port: 0 },  // Specify the actual target once we get a response.
      },
      (err, socket, info) => {
        if (err) {
          reject(new errors.RemoteUdpForwardingDisabled(`could not connect to local proxy`));
          return;
        }
        const dnsRequest = getDnsRequest();
        const packet = socks.createUDPFrame({ host: '1.1.1.1', port: 53 }, dnsRequest);
        const udpSocket = dgram.createSocket('udp4');

        udpSocket.on('error', (e) => {
          reject(new errors.RemoteUdpForwardingDisabled('UDP socket failure'));
        });

        udpSocket.on('message', (msg, info) => {
          stopUdp();
          resolve();
        });

        // Retry sending the query every second.
        // TODO: logging here is a bit verbose
        const intervalId = setInterval(() => {
          try {
            udpSocket.send(packet, info.port, info.host, (err) => {
              if (err) {
                console.error(`Failed to send data through UDP: ${err}`);
              }
            });
          } catch (e) {
            console.error(`Failed to send data through UDP ${e}`);
          }
        }, UDP_FORWARDING_TEST_RETRY_INTERVAL_MS);

        const stopUdp = () => {
          try {
            clearInterval(intervalId);
            udpSocket.close();
          } catch (e) {
            // Ignore; there may be multiple calls to this function.
          }
        };

        // Give up after the timeout elapses.
        setTimeout(() => {
          stopUdp();
          reject(new errors.RemoteUdpForwardingDisabled());
        }, UDP_FORWARDING_TEST_TIMEOUT_MS);
      });
  });
}

// Returns a buffer containing a DNS request to google.com.
function getDnsRequest() {
  return Buffer.from([
    0, 0,                             // [0-1]   query ID
    1, 0,                             // [2-3]   flags; byte[2] = 1 for recursion desired (RD).
    0, 1,                             // [4-5]   QDCOUNT (number of queries)
    0, 0,                             // [6-7]   ANCOUNT (number of answers)
    0, 0,                             // [8-9]   NSCOUNT (number of name server records)
    0, 0,                             // [10-11] ARCOUNT (number of additional records)
    6, 103, 111, 111, 103, 108, 101,  // google
    3, 99, 111, 109,                  // com
    0,                                // null terminator of FQDN (root TLD)
    0, 1,                             // QTYPE, set to A
    0, 1                              // QCLASS, set to 1 = IN (Internet)
  ]);
}

function startTun2socks(onDisconnected: () => void): Promise<void> {
  return new Promise((resolve, reject) => {
    // ./badvpn-tun2socks.exe \
    //   --tundev "tap0901:outline-tap0:10.0.85.2:10.0.85.0:255.255.255.0" \
    //   --netif-ipaddr 10.0.85.1 --netif-netmask 255.255.255.0 \
    //   --socks-server-addr 127.0.0.1:1081 \
    //   --socks5-udp --udp-relay-addr 127.0.0.1:1081
    if (tunDeviceName === '') {
      reject(new errors.ShadowsocksStartFailure(`tun device name is not defined`));
    }
    const args: string[] = [];
    args.push('--tundev', tunDeviceName);
    args.push('--netif-ipaddr', TUN2SOCKS_VIRTUAL_ROUTER_IP);
    args.push('--netif-netmask', TUN2SOCKS_VIRTUAL_ROUTER_NETMASK);
    args.push('--socks-server-addr', `${PROXY_IP}:${SS_LOCAL_PORT}`);
    args.push('--socks5-udp');
    args.push('--udp-relay-addr', `${PROXY_IP}:${SS_LOCAL_PORT}`);
    args.push('--loglevel', 'error');

    let tun2socksFilename = 'badvpn-tun2socks';
    tun2socksFilename = outline_util.pathToEmbeddedBinary(tun2socksFilename);
    console.log(tun2socksFilename);

    // TODO: Duplicate ss-local's error handling.
    try {
      tun2socks = spawn(tun2socksFilename, args);

      // Ignore stdio if not consuming the process output (pass {stdio: 'igonore'} to spawn);
      // otherwise the process execution is suspended when the unconsumed streams exceed the
      // system limit (~200KB). See https://github.com/nodejs/node/issues/4236
      tun2socks.stdout.on('data', (s) => {
        console.error(`${s}`);
        resolve();
      });
      tun2socks.on('exit', (code, signal) => {
        if (isLinux) {
          return;
        }
        if (signal) {
          // tun2socks exits with SIGTERM when we stop it.
          console.info(`tun2socks exited with signal ${signal}`);
        } else {
          console.info(`tun2socks exited with code ${code}`);
          if (code === 1) {
            // tun2socks exits with code 1 upon failure. When the machine sleeps, tun2socks exits
            // due to a failure to read the tap device.
            // Restart tun2socks with a timeout so the event kicks in when the device wakes up.
            console.info('Restarting tun2socks...');
            setTimeout(() => {
              startTun2socks(onDisconnected)
                  .then(() => {
                    resolve();
                  })
                  .catch((e) => {
                    console.error('Failed to restart tun2socks');
                    onDisconnected();
                    teardownVpn();
                  });
            }, 3000);
            return;
          }
        }
        onDisconnected();
      });

      tun2socks.stderr.on('data', (data) => {
        console.log(`stderr: ${data}`);
      });

      // In addition to being a sensible way to listen for launch failures, setting this handler
      // prevents an "uncaught promise" exception from being raised and sent to Sentry. We *do not
      // want to send that exception to Sentry* since it contains ss-local's arguments which
      // encode an access key to the server.
      tun2socks.on('error', (e: SpawnError) => {
        reject(new errors.ShadowsocksStartFailure(`ss-local failed with code ${e.code}`));
      });

      resolve();
    } catch (e) {
      // We haven't seen any failures related to tun2socks so use this error because it will make
      // the UI point the user towards antivirus software, which seems the most likely culprit for
      // tun2socks failing to launch.
      reject(new errors.ShadowsocksStartFailure(`could not start tun2socks`));
    }
  });
}

function stopSsLocal() {
  if (!ssLocal) {
    return Promise.resolve();
  }
  ssLocal.kill();
  return Promise.resolve();
}

function stopTun2socks() {
  if (!tun2socks) {
    return Promise.resolve();
  }
  tun2socks.kill();
  return Promise.resolve();
}

export function teardownVpn() {
  return Promise.all([
    routingService.resetRouting().catch((e) => {
      console.error(`could not reset routing: ${e.message}`);
    }),
    stopProcesses()
  ]);
}

function getTunDeviceName() {
  if (isWindows) {
    tunDeviceName = `tap0901:${TUN2SOCKS_TAP_DEVICE_NAME}:${TUN2SOCKS_TAP_DEVICE_IP}:${
        TUN2SOCKS_TAP_DEVICE_NETWORK}:${TUN2SOCKS_VIRTUAL_ROUTER_NETMASK}`;
  } else if (isLinux) {
    return routingService.getDeviceName()
        .then((response) => {
          tunDeviceName = response;
        });
  }
}

function stopProcesses() {
  return Promise.all([stopSsLocal(), stopTun2socks()]);
}<|MERGE_RESOLUTION|>--- conflicted
+++ resolved
@@ -237,15 +237,7 @@
     // Note that if you run with -v then ss-local may output a lot of data to stderr which
     // will cause the binary to fail:
     //   https://nodejs.org/dist/latest-v10.x/docs/api/child_process.html#child_process_maxbuffer_and_unicode
-<<<<<<< HEAD
-    let ssLocalFilename = 'ss-local';
-    ssLocalFilename = outline_util.pathToEmbeddedBinary(ssLocalFilename);
-
-    console.info(`starting ss-local using ${ssLocalFilename}`);
-    ssLocal = spawn(ssLocalFilename, ssLocalArgs);
-=======
-    ssLocal = spawn(pathToEmbeddedBinary('ss-local'), ssLocalArgs);
->>>>>>> f85495fb
+    ssLocal = spawn(outline_util.pathToEmbeddedBinary('ss-local'), ssLocalArgs);
 
     if (ssLocal === undefined) {
       reject(new errors.ShadowsocksStartFailure(`Unable to spawn ss-local`));
