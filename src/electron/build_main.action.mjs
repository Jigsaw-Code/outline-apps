--- conflicted
+++ resolved
@@ -12,16 +12,12 @@
 // See the License for the specific language governing permissions and
 // limitations under the License.
 
-<<<<<<< HEAD
+import {getBuildEnvironment} from '../build/get_build_environment.mjs';
 import {getElectronBuildParameters} from './get_electron_build_parameters.mjs';
-=======
-import {getBuildEnvironment} from '../build/get_build_environment.mjs';
-import {getBuildParameters} from '../build/get_build_parameters.mjs';
->>>>>>> 2381e3f8
 import {getVersion} from '../build/get_version.mjs';
 import {getWebpackBuildMode} from '../build/get_webpack_build_mode.mjs';
 import {runAction} from '../build/run_action.mjs';
-import {webpackPromise} from '../build/webpack_promise.mjs';
+import {runWebpack} from '../build/run_webpack.mjs';
 import electronMainWebpackConfigs from './webpack_electron_main.mjs';
 import fs from 'fs/promises';
 import path from 'path';
@@ -31,18 +27,14 @@
 const ELECTRON_BUILD_DIR = 'build';
 
 export async function main(...parameters) {
-<<<<<<< HEAD
   const {platform, buildMode, networkStack, sentryDsn} = getElectronBuildParameters(parameters);
-=======
-  const {platform, buildMode, networkStack, sentryDsn} = getBuildParameters(parameters);
   const {APP_VERSION} = await getBuildEnvironment(platform, buildMode, sentryDsn);
->>>>>>> 2381e3f8
 
   await runAction('www/build', platform, `--buildMode=${buildMode}`);
 
-  await webpackPromise(
-    electronMainWebpackConfigs({networkStack, sentryDsn, APP_VERSION}).map(cfg => ({
-      ...cfg,
+  await runWebpack(
+    electronMainWebpackConfigs({networkStack, sentryDsn, APP_VERSION}).map(config => ({
+      ...config,
       mode: getWebpackBuildMode(buildMode),
     }))
   );
