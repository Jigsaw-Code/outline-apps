// Copyright 2021 The Outline Authors
//
// Licensed under the Apache License, Version 2.0 (the "License");
// you may not use this file except in compliance with the License.
// You may obtain a copy of the License at
//
//      http://www.apache.org/licenses/LICENSE-2.0
//
// Unless required by applicable law or agreed to in writing, software
// distributed under the License is distributed on an "AS IS" BASIS,
// WITHOUT WARRANTIES OR CONDITIONS OF ANY KIND, either express or implied.
// See the License for the specific language governing permissions and
// limitations under the License.

import {powerMonitor} from 'electron';
import {platform} from 'os';

import {pathToEmbeddedBinary} from '../infrastructure/electron/app_paths';
import {ShadowsocksSessionConfig} from '../www/app/tunnel';
import {TunnelStatus} from '../www/app/tunnel';
import {ErrorCode, fromErrorCode, UnexpectedPluginError} from '../www/model/errors';

import {ChildProcessHelper, ProcessTerminatedExitCodeError, ProcessTerminatedSignalError} from './process';
import {RoutingDaemon} from './routing_service';
import {VpnTunnel} from './vpn_tunnel';

const isLinux = platform() === 'linux';
const isWindows = platform() === 'win32';

const TUN2SOCKS_TAP_DEVICE_NAME = isLinux ? 'outline-tun0' : 'outline-tap0';
const TUN2SOCKS_TAP_DEVICE_IP = '10.0.85.2';
const TUN2SOCKS_VIRTUAL_ROUTER_IP = '10.0.85.1';
const TUN2SOCKS_VIRTUAL_ROUTER_NETMASK = '255.255.255.0';

// Cloudflare and Quad9 resolvers.
const DNS_RESOLVERS = ['1.1.1.1', '9.9.9.9'];

// Establishes a full-system VPN with the help of Outline's routing daemon and child process
// outline-go-tun2socks. The routing service modifies the routing table so that the TAP device
// receives all device traffic. outline-go-tun2socks process TCP and UDP traffic from the TAP
// device and relays it to a Shadowsocks proxy server.
//
// |TAP| <-> |outline-go-tun2socks| <-> |Shadowsocks proxy|
//
// In addition to the basic lifecycle of the helper processes, this class restarts tun2socks
// on unexpected failures and network changes if necessary.
// Follows the Mediator pattern in that none of the "helpers" know anything
// about the others.
export class GoVpnTunnel implements VpnTunnel {
  private readonly tun2socks: GoTun2socks;

  // See #resumeListener.
  private disconnected = false;

  private isUdpEnabled = false;

  private readonly onAllHelpersStopped: Promise<void>;
  private resolveAllHelpersStopped: () => void;

  private reconnectingListener?: () => void;

  private reconnectedListener?: () => void;

  constructor(private readonly routing: RoutingDaemon, private config: ShadowsocksSessionConfig) {
    this.tun2socks = new GoTun2socks(config);

    // This promise, tied to both helper process' exits, is key to the instance's
    // lifecycle:
    //  - once any helper fails or exits, stop them all
    //  - once *all* helpers have stopped, we're done
    this.onAllHelpersStopped = new Promise(resolve => {
      this.resolveAllHelpersStopped = resolve;
    });

    // Handle network changes and, on Windows, suspend events.
    this.routing.onNetworkChange = this.networkChanged.bind(this);
  }

  // Turns on verbose logging for the managed processes. Must be called before launching the
  // processes
  enableDebugMode() {
    this.tun2socks.enableDebugMode();
  }

  // Fulfills once all three helpers have started successfully.
  async connect(checkProxyConnectivity: boolean) {
    if (isWindows) {
      // Windows: when the system suspends, tun2socks terminates due to the TAP device getting
      // closed.
      powerMonitor.on('suspend', this.suspendListener.bind(this));
      powerMonitor.on('resume', this.resumeListener.bind(this));
    }

    // Disconnect the tunnel if the routing service disconnects unexpectedly.
    this.routing.onceDisconnected.then(async () => {
      await this.disconnect();
    });

    if (checkProxyConnectivity) {
      this.isUdpEnabled = await checkConnectivity(this.config);
    }
    console.log(`UDP support: ${this.isUdpEnabled}`);

    // Don't await here because we want to launch both binaries
    this.tun2socks.start(this.isUdpEnabled);

    console.log('starting routing daemon');
    await this.routing.start();
  }

  networkChanged(status: TunnelStatus) {
    if (status === TunnelStatus.CONNECTED) {
      if (this.reconnectedListener) {
        this.reconnectedListener();
      }

      // Test whether UDP availability has changed; since it won't change 99% of the time, do this
      // *after* we've informed the client we've reconnected.
      this.updateUdpSupport();
    } else if (status === TunnelStatus.RECONNECTING) {
      if (this.reconnectingListener) {
        this.reconnectingListener();
      }
    } else {
      console.error(`unknown network change status ${status} from routing daemon`);
    }
  }

  private async suspendListener() {
    // Preemptively stop tun2socks to avoid a silent restart that will fail.
    await this.tun2socks.stop();
    console.log('stopped tun2socks in preparation for suspend');
  }

  private resumeListener() {
    if (this.disconnected) {
      // NOTE: Cannot remove resume listeners - Electron bug?
      console.error('resume event invoked but this tunnel is terminated - doing nothing');
      return;
    }

    console.log('restarting tun2socks after resume');
    this.tun2socks.start(this.isUdpEnabled);

    // Check if UDP support has changed; if so, silently restart.
    this.updateUdpSupport();
  }

  private async updateUdpSupport() {
    const wasUdpEnabled = this.isUdpEnabled;
    try {
      this.isUdpEnabled = await checkConnectivity(this.config);
    } catch (e) {
      console.error(`connectivity check failed: ${e}`);
      return;
    }
    if (this.isUdpEnabled === wasUdpEnabled) {
      return;
    }

    console.log(`UDP support change: now ${this.isUdpEnabled}`);

    // Restart tun2socks.
    await this.tun2socks.stop();
    this.tun2socks.start(this.isUdpEnabled);
  }

  // Use #onceDisconnected to be notified when the tunnel terminates.
  async disconnect() {
    if (this.disconnected) {
      return;
    }

    if (isWindows) {
      powerMonitor.removeListener('suspend', this.suspendListener.bind(this));
      powerMonitor.removeListener('resume', this.resumeListener.bind(this));
    }

    try {
      await this.tun2socks.stop();
    } catch (e) {
      if (!(e instanceof ProcessTerminatedSignalError)) {
        console.error(`could not stop tun2socks: ${e.message}`);
      }
    }

    try {
      await this.routing.stop();
    } catch (e) {
      // This can happen for several reasons, e.g. the daemon may have stopped while we were
      // connected.
      console.error(`could not stop routing: ${e.message}`);
    }
    this.resolveAllHelpersStopped();
    this.disconnected = true;
  }

  // Fulfills once all helper processes have stopped.
  //
  // When this happens, *as many changes made to the system in order to establish the full-system
  // VPN as possible* will have been reverted.
  get onceDisconnected() {
    return this.onAllHelpersStopped;
  }

  // Sets an optional callback for when the routing daemon is attempting to re-connect.
  onReconnecting(newListener: () => void | undefined) {
    this.reconnectingListener = newListener;
  }

  // Sets an optional callback for when the routing daemon successfully reconnects.
  onReconnected(newListener: () => void | undefined) {
    this.reconnectedListener = newListener;
  }
}

// outline-go-tun2socks is a Go program that processes IP traffic from a TUN/TAP device
// and relays it to a Shadowsocks proxy server.
class GoTun2socks {
  private stopRequested = false;
  private readonly process: ChildProcessHelper;

  constructor(private readonly config: ShadowsocksSessionConfig) {
    this.process = new ChildProcessHelper(pathToEmbeddedBinary('outline-go-tun2socks', 'tun2socks'));
  }

  async start(isUdpEnabled: boolean): Promise<void> {
    // ./tun2socks.exe \
    //   -tunName outline-tap0 -tunDNS 1.1.1.1,9.9.9.9 \
    //   -tunAddr 10.0.85.2 -tunGw 10.0.85.1 -tunMask 255.255.255.0 \
    //   -proxyHost 127.0.0.1 -proxyPort 1080 -proxyPassword mypassword \
    //   -proxyCipher chacha20-ietf-poly1035
    //   [-dnsFallback] [-checkConnectivity] [-proxyPrefix]
    const args: string[] = [];
    args.push('-tunName', TUN2SOCKS_TAP_DEVICE_NAME);
    args.push('-tunAddr', TUN2SOCKS_TAP_DEVICE_IP);
    args.push('-tunGw', TUN2SOCKS_VIRTUAL_ROUTER_IP);
    args.push('-tunMask', TUN2SOCKS_VIRTUAL_ROUTER_NETMASK);
    args.push('-tunDNS', DNS_RESOLVERS.join(','));
    args.push('-proxyHost', this.config.host || '');
    args.push('-proxyPort', `${this.config.port}`);
    args.push('-proxyPassword', this.config.password || '');
    args.push('-proxyCipher', this.config.method || '');
    args.push('-proxyPrefix', encodeURI(this.config.prefix || ''));
    args.push('-logLevel', this.process.isDebugModeEnabled ? 'debug' : 'info');
    if (!isUdpEnabled) {
      args.push('-dnsFallback');
    }

    this.stopRequested = false;
    let autoRestart = false;
    do {
      if (autoRestart) {
        console.warn(`tun2socks exited unexpectedly. Restarting...`);
      }
      autoRestart = false;
      this.process.onStdErr = (data?: string | Buffer) => {
        if (data?.toString().includes('tun2socks running')) {
          console.debug('tun2socks started');
          autoRestart = true;
          this.process.onStdErr = null;
        }
      };
      try {
        await this.process.launch(args);
        console.info('tun2socks exited with no errors');
      } catch (e) {
        console.error(`tun2socks terminated due to ${e}`);
      }
    } while (!this.stopRequested && autoRestart);
  }

  stop() {
    this.stopRequested = true;
    return this.process.stop();
  }

  /**
   * Checks connectivity and exits with an error code as defined in `errors.ErrorCode`.
   * If exit code is not zero, a `ProcessTerminatedExitCodeError` might be thrown.
   * -tun* and -dnsFallback options have no effect on this mode.
   */
  checkConnectivity() {
    console.debug('using tun2socks to check connectivity');
    return this.process.launch([
      '-proxyHost',
      this.config.host || '',
      '-proxyPort',
      `${this.config.port}`,
      '-proxyPassword',
      this.config.password || '',
      '-proxyCipher',
      this.config.method || '',
      '-checkConnectivity',
    ]);
  }

  enableDebugMode() {
    this.process.isDebugModeEnabled = true;
  }
}

// Leverages the outline-go-tun2socks binary to check connectivity to the server specified in
// `config`. Checks whether proxy server is reachable, whether the network and proxy support UDP
// forwarding and validates the proxy credentials. Resolves with a boolean indicating whether UDP
// forwarding is supported. Throws if the checks fail or if the process fails to start.
async function checkConnectivity(config: ShadowsocksSessionConfig) {
<<<<<<< HEAD
  const args = [];
  args.push('-proxyHost', config.host || '');
  args.push('-proxyPort', `${config.port}`);
  args.push('-proxyPassword', config.password || '');
  args.push('-proxyCipher', config.method || '');
  args.push('-proxyPrefix', encodeURI(config.prefix || ''));
  // Checks connectivity and exits with an error code as defined in `errors.ErrorCode`
  // -tun* and -dnsFallback options have no effect on this mode.
  args.push('-checkConnectivity');

  const exec = promisify(execFile);
=======
>>>>>>> c1facfc9
  try {
    await new GoTun2socks(config).checkConnectivity();
    return true;
  } catch (e) {
<<<<<<< HEAD
    console.error(`connectivity check failed: ${e}`);
    const code = e.code;
    if (code === errors.ErrorCode.UDP_RELAY_NOT_ENABLED) {
      // Don't treat lack of UDP support as an error, relay to the caller.
      return false;
=======
    console.error(`connectivity check error: ${e}`);
    if (e instanceof ProcessTerminatedExitCodeError) {
      if (e.exitCode === ErrorCode.UDP_RELAY_NOT_ENABLED) {
        return false;
      }
      throw fromErrorCode(e.exitCode);
>>>>>>> c1facfc9
    }
    throw new UnexpectedPluginError();
  }
}<|MERGE_RESOLUTION|>--- conflicted
+++ resolved
@@ -305,38 +305,16 @@
 // forwarding and validates the proxy credentials. Resolves with a boolean indicating whether UDP
 // forwarding is supported. Throws if the checks fail or if the process fails to start.
 async function checkConnectivity(config: ShadowsocksSessionConfig) {
-<<<<<<< HEAD
-  const args = [];
-  args.push('-proxyHost', config.host || '');
-  args.push('-proxyPort', `${config.port}`);
-  args.push('-proxyPassword', config.password || '');
-  args.push('-proxyCipher', config.method || '');
-  args.push('-proxyPrefix', encodeURI(config.prefix || ''));
-  // Checks connectivity and exits with an error code as defined in `errors.ErrorCode`
-  // -tun* and -dnsFallback options have no effect on this mode.
-  args.push('-checkConnectivity');
-
-  const exec = promisify(execFile);
-=======
->>>>>>> c1facfc9
   try {
     await new GoTun2socks(config).checkConnectivity();
     return true;
   } catch (e) {
-<<<<<<< HEAD
-    console.error(`connectivity check failed: ${e}`);
-    const code = e.code;
-    if (code === errors.ErrorCode.UDP_RELAY_NOT_ENABLED) {
-      // Don't treat lack of UDP support as an error, relay to the caller.
-      return false;
-=======
     console.error(`connectivity check error: ${e}`);
     if (e instanceof ProcessTerminatedExitCodeError) {
       if (e.exitCode === ErrorCode.UDP_RELAY_NOT_ENABLED) {
         return false;
       }
       throw fromErrorCode(e.exitCode);
->>>>>>> c1facfc9
     }
     throw new UnexpectedPluginError();
   }
