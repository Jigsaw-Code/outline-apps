--- conflicted
+++ resolved
@@ -12,12 +12,8 @@
 // See the License for the specific language governing permissions and
 // limitations under the License.
 
-<<<<<<< HEAD
+import {CloudAccounts} from './cloud_accounts';
 import {InMemoryStorage} from '@outline/infrastructure/memory_storage';
-=======
-import {CloudAccounts} from './cloud_accounts';
-import {InMemoryStorage} from '../infrastructure/memory_storage';
->>>>>>> 983c6305
 
 
 describe('CloudAccounts', () => {
