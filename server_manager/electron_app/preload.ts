// Copyright 2018 The Outline Authors
//
// Licensed under the Apache License, Version 2.0 (the "License");
// you may not use this file except in compliance with the License.
// You may obtain a copy of the License at
//
//      http://www.apache.org/licenses/LICENSE-2.0
//
// Unless required by applicable law or agreed to in writing, software
// distributed under the License is distributed on an "AS IS" BASIS,
// WITHOUT WARRANTIES OR CONDITIONS OF ANY KIND, either express or implied.
// See the License for the specific language governing permissions and
// limitations under the License.

import {contextBridge, ipcRenderer} from 'electron';
import '@sentry/electron/preload';
import {Breadcrumb} from '@sentry/electron';

import * as digitalocean_oauth from './digitalocean_oauth';
import * as gcp_oauth from './gcp_oauth';
<<<<<<< HEAD
import type {HttpRequest, HttpResponse} from '@outline/infrastructure/path_api';
=======
>>>>>>> 983c6305
import {redactManagerUrl} from './util';
import {HttpRequest, HttpResponse} from '../infrastructure/path_api';

// This file is run in the renderer process *before* nodeIntegration is disabled.
//
// Use it for main/renderer process communication.

// Calling Sentry.init in preload won't work due to electron's new sandbox
// model, all renderers must call Sentry.init() by themselves.
//
// Redact PII from the renderer process requests.
// We are importing `node:url` package in `redactManagerUrl`, which is only
// available in preload or main process.
contextBridge.exposeInMainWorld('redactSentryBreadcrumbUrl', (breadcrumb: Breadcrumb) => {
  // Redact PII from fetch requests.
  if (breadcrumb.category === 'fetch' && breadcrumb.data && breadcrumb.data.url) {
    try {
      breadcrumb.data.url = `(redacted)/${redactManagerUrl(breadcrumb.data.url)}`;
    } catch (e) {
      // NOTE: cannot log this failure to console if console breadcrumbs are enabled
      breadcrumb.data.url = `(error redacting)`;
    }
  }
  return breadcrumb;
});

contextBridge.exposeInMainWorld(
  'fetchWithPin',
  (request: HttpRequest, fingerprint: string): Promise<HttpResponse> =>
    ipcRenderer.invoke('fetch-with-pin', request, fingerprint)
);

contextBridge.exposeInMainWorld('openImage', (basename: string) => {
  ipcRenderer.send('open-image', basename);
});

contextBridge.exposeInMainWorld('onUpdateDownloaded', (callback: () => void) => {
  ipcRenderer.on('update-downloaded', callback);
});

contextBridge.exposeInMainWorld('runDigitalOceanOauth', digitalocean_oauth.runOauth);

contextBridge.exposeInMainWorld('runGcpOauth', gcp_oauth.runOauth);

contextBridge.exposeInMainWorld('bringToFront', () => {
  return ipcRenderer.send('bring-to-front');
});<|MERGE_RESOLUTION|>--- conflicted
+++ resolved
@@ -18,12 +18,8 @@
 
 import * as digitalocean_oauth from './digitalocean_oauth';
 import * as gcp_oauth from './gcp_oauth';
-<<<<<<< HEAD
+import {redactManagerUrl} from './util';
 import type {HttpRequest, HttpResponse} from '@outline/infrastructure/path_api';
-=======
->>>>>>> 983c6305
-import {redactManagerUrl} from './util';
-import {HttpRequest, HttpResponse} from '../infrastructure/path_api';
 
 // This file is run in the renderer process *before* nodeIntegration is disabled.
 //
