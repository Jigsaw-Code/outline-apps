// Copyright 2018 The Outline Authors
//
// Licensed under the Apache License, Version 2.0 (the "License");
// you may not use this file except in compliance with the License.
// You may obtain a copy of the License at
//
//      http://www.apache.org/licenses/LICENSE-2.0
//
// Unless required by applicable law or agreed to in writing, software
// distributed under the License is distributed on an "AS IS" BASIS,
// WITHOUT WARRANTIES OR CONDITIONS OF ANY KIND, either express or implied.
// See the License for the specific language governing permissions and
// limitations under the License.

import * as path from 'path';
import {URL, URLSearchParams} from 'url';

import * as Sentry from '@sentry/electron/main';
import * as dotenv from 'dotenv';
import * as electron from 'electron';
import {autoUpdater} from 'electron-updater';

<<<<<<< HEAD
import type {HttpRequest, HttpResponse} from '@outline/infrastructure/path_api';
=======
>>>>>>> 983c6305
import {fetchWithPin} from './fetch';
import * as menu from './menu';
import type {HttpRequest, HttpResponse} from '../infrastructure/path_api';

// Injected by webpack during build
declare const SENTRY_DSN: string | undefined;

const app = electron.app;
const ipcMain = electron.ipcMain;
const shell = electron.shell;

// Run before referencing environment variables.
dotenv.config({path: path.join(__dirname, '.env')});

const debugMode = process.env.OUTLINE_DEBUG === 'true';

const IMAGES_BASENAME = `${path.join(__dirname.replace('app.asar', 'app.asar.unpacked'), 'server_manager', 'web_app')}`;

if (typeof SENTRY_DSN !== 'undefined' && SENTRY_DSN) {
  Sentry.init({
    dsn: SENTRY_DSN,
    // Sentry provides a sensible default but we would prefer without the leading
    // "outline-manager@".
    release: electron.app.getVersion(),
    maxBreadcrumbs: 100,
    beforeBreadcrumb: (breadcrumb: Sentry.Breadcrumb) => {
      // Don't submit breadcrumbs for console.debug.
      if (breadcrumb.category === 'console' && breadcrumb.level === 'debug') {
        return null;
      }
      return breadcrumb;
    },
  });
}

// To clearly identify app restarts in Sentry.
console.info(`Outline Manager is starting`);

interface IpcEvent {
  returnValue: {};
}

function createMainWindow() {
  const win = new electron.BrowserWindow({
    width: 800,
    height: 1024,
    minWidth: 600,
    minHeight: 768,
    maximizable: false,
    icon: path.join(__dirname, 'server_manager', 'web_app', 'images', 'launcher-icon.png'),
    webPreferences: {
      devTools: debugMode,
      nodeIntegration: false,
      preload: path.join(__dirname, './preload.js'),
      webviewTag: false,
    },
  });
  const webAppUrl = getWebAppUrl();
  win.loadURL(webAppUrl);

  const handleNavigation = (url: string) => {
    try {
      const parsed: URL = new URL(url);
      if (parsed.protocol === 'http:' || parsed.protocol === 'https:' || parsed.protocol === 'macappstore:') {
        shell.openExternal(url);
      } else {
        console.warn(`Refusing to open URL with protocol "${parsed.protocol}"`);
      }
    } catch (e) {
      console.warn('Could not parse URL: ' + url);
    }
  };
  win.webContents.on('will-navigate', (event: Event, url: string) => {
    handleNavigation(url);
    event.preventDefault();
  });
  win.webContents.setWindowOpenHandler(details => {
    handleNavigation(details.url);
    return {action: 'deny'};
  });
  win.webContents.on('did-finish-load', () => {
    // Wait until now to check for updates now so that the UI won't miss the event.
    if (!debugMode) {
      autoUpdater.checkForUpdates();
    }
  });

  return win;
}

function getWebAppUrl() {
  const queryParams = new URLSearchParams();
  queryParams.set('version', electron.app.getVersion());

  // Set queryParams from environment variables.
  if (process.env.SB_IMAGE) {
    queryParams.set('image', process.env.SB_IMAGE);
    console.log(`Will install Shadowbox from ${process.env.SB_IMAGE} Docker image`);
  }
  if (process.env.SB_METRICS_URL) {
    queryParams.set('metricsUrl', process.env.SB_METRICS_URL);
    console.log(`Will use metrics url ${process.env.SB_METRICS_URL}`);
  }
  if (typeof SENTRY_DSN !== 'undefined' && SENTRY_DSN) {
    queryParams.set('sentryDsn', SENTRY_DSN);
  }
  if (debugMode) {
    queryParams.set('outlineDebugMode', 'true');
    console.log('Enabling Outline debug mode');
  }

  // Append arguments to URL if any.
  const webAppUrl = new URL('outline://web_app/index.html');
  webAppUrl.search = queryParams.toString();
  const webAppUrlString = webAppUrl.toString();
  console.log('Launching web app from ' + webAppUrlString);
  return webAppUrlString;
}

// Digital Ocean stopped sending 'Acces-Control-Allow-Origin' headers in some API responses
// (i.e. v2/droplets). As a workaround, intercept DO API requests and preemptively inject the
// header to allow our origin.  Additionally, some OPTIONS requests return 403. Modify the response
// status code and inject CORS response headers.
function workaroundDigitalOceanApiCors() {
  const headersFilter = {urls: ['https://api.digitalocean.com/*']};
  electron.session.defaultSession.webRequest.onHeadersReceived(
    headersFilter,
    (
      details: electron.OnHeadersReceivedListenerDetails,
      callback: (response: electron.HeadersReceivedResponse) => void
    ) => {
      if (details.method === 'OPTIONS') {
        details.responseHeaders['access-control-allow-origin'] = ['outline://web_app'];
        if (details.statusCode === 403) {
          details.statusCode = 200;
          details.statusLine = 'HTTP/1.1 200';
          details.responseHeaders['status'] = ['200'];
          details.responseHeaders['access-control-allow-headers'] = ['*'];
          details.responseHeaders['access-control-allow-credentials'] = ['true'];
          details.responseHeaders['access-control-allow-methods'] = [
            'GET',
            'POST',
            'PUT',
            'PATCH',
            'DELETE',
            'OPTIONS',
          ];
          details.responseHeaders['access-control-expose-headers'] = [
            'RateLimit-Limit',
            'RateLimit-Remaining',
            'RateLimit-Reset',
            'Total',
            'Link',
          ];
          details.responseHeaders['access-control-max-age'] = ['86400'];
        }
      }
      callback(details);
    }
  );
}

function main() {
  // prevent window being garbage collected
  let mainWindow: Electron.BrowserWindow;

  app.userAgentFallback = `OutlineManager/${electron.app.getVersion()} ${app.userAgentFallback}`;

  // Mark secure to avoid mixed content warnings when loading DigitalOcean pages via https://.
  electron.protocol.registerSchemesAsPrivileged([{scheme: 'outline', privileges: {standard: true, secure: true}}]);

  if (!app.requestSingleInstanceLock()) {
    console.log('another instance is running - exiting');
    app.quit();
  }
  app.on('second-instance', () => {
    // Someone tried to run a second instance, we should focus our window.
    if (mainWindow) {
      if (mainWindow.isMinimized()) {
        mainWindow.restore();
      }
      mainWindow.focus();
    }
  });

  app.on('ready', () => {
    const menuTemplate = menu.getMenuTemplate(debugMode);
    if (menuTemplate.length > 0) {
      electron.Menu.setApplicationMenu(electron.Menu.buildFromTemplate(menuTemplate));
    }

    workaroundDigitalOceanApiCors();

    // Register a custom protocol so we can use absolute paths in the web app.
    // This also acts as a kind of chroot for the web app, so it cannot access
    // the user's filesystem. Hostnames are ignored.
    const registered = electron.protocol.registerFileProtocol('outline', (request, callback) => {
      const appPath = new URL(request.url).pathname;
      const filesystemPath = path.join(__dirname, 'server_manager/web_app', appPath);
      callback(filesystemPath);
    });
    if (!registered) {
      throw new Error('Failed to register outline protocol');
    }
    mainWindow = createMainWindow();
  });

  const UPDATE_DOWNLOADED_EVENT = 'update-downloaded';
  autoUpdater.on(UPDATE_DOWNLOADED_EVENT, (_ev, _info) => {
    if (mainWindow) {
      mainWindow.webContents.send(UPDATE_DOWNLOADED_EVENT);
    }
  });

  // Proxy for fetch calls that require fingerprint pinning.
  ipcMain.handle(
    'fetch-with-pin',
    (event: Electron.IpcMainInvokeEvent, req: HttpRequest, fingerprint: string): Promise<HttpResponse> =>
      fetchWithPin(req, fingerprint)
  );

  // Restores the mainWindow if minimized and brings it into focus.
  ipcMain.on('bring-to-front', (_event: IpcEvent) => {
    if (mainWindow.isMinimized()) {
      mainWindow.restore();
    }
    mainWindow.focus();
  });

  // Handle "show me where" requests from the renderer process.
  ipcMain.on('open-image', (event: IpcEvent, img_path: string) => {
    const p = path.join(IMAGES_BASENAME, path.resolve('/', img_path));

    if (!shell.openPath(p)) {
      console.error(`could not open image at ${p}`);
    }
  });

  app.on('activate', () => {
    if (!mainWindow) {
      mainWindow = createMainWindow();
      mainWindow.on('closed', () => {
        mainWindow = null;
      });
    }
  });

  app.on('window-all-closed', () => {
    app.quit();
  });
}

main();<|MERGE_RESOLUTION|>--- conflicted
+++ resolved
@@ -20,13 +20,9 @@
 import * as electron from 'electron';
 import {autoUpdater} from 'electron-updater';
 
-<<<<<<< HEAD
-import type {HttpRequest, HttpResponse} from '@outline/infrastructure/path_api';
-=======
->>>>>>> 983c6305
 import {fetchWithPin} from './fetch';
 import * as menu from './menu';
-import type {HttpRequest, HttpResponse} from '../infrastructure/path_api';
+import type {HttpRequest, HttpResponse} from '@outline/infrastructure/path_api';
 
 // Injected by webpack during build
 declare const SENTRY_DSN: string | undefined;
