/**
 * Copyright 2024 The Outline Authors
 *
 * Licensed under the Apache License, Version 2.0 (the "License");
 * you may not use this file except in compliance with the License.
 * You may obtain a copy of the License at
 *
 *     http://www.apache.org/licenses/LICENSE-2.0
 *
 * Unless required by applicable law or agreed to in writing, software
 * distributed under the License is distributed on an "AS IS" BASIS,
 * WITHOUT WARRANTIES OR CONDITIONS OF ANY KIND, either express or implied.
 * See the License for the specific language governing permissions and
 * limitations under the License.
 */

import '@material/mwc-icon';

import {css, html, LitElement} from 'lit';
import {customElement, property} from 'lit/decorators.js';

@customElement('server-stat-card')
export class ServerStatCard extends LitElement {
  @property({type: Number}) value: number;
  @property({type: String}) icon: string;
  @property({type: String}) name: string;
  @property({type: String}) units: string;

  static styles = [
    css`
      :host {
        background: var(--server-stat-card-background);
        border-radius: 0.25rem;
        box-sizing: border-box;
        container-name: conceal-name conceal-data-units;
        container-type: size;
        display: flex;
        flex-direction: column;
        gap: 0.25rem;
        height: 100%;
        justify-content: space-between;
        overflow: hidden;
        padding: 2rem;
        width: 100%;
      }

      .data,
      .data-value,
      .name {
        all: initial;
        font-family: 'Roboto', sans-serif;
      }

      mwc-icon,
      .data,
      .data-value,
      .name {
        color: var(--server-stat-card-foreground);
      }

      .data-value {
        color: var(--server-stat-card-highlight);
        font-size: 3rem;
        font-weight: 300;
      }

      @container conceal-name (max-height: 150px) {
        .name {
          display: none;
        }
      }

      @container conceal-data-units (max-width: 150px) {
        .data-units {
          display: none;
        }
      }
    `,
  ];

  render() {
<<<<<<< HEAD
    return html` <mwc-icon class="icon">${this.icon}</mwc-icon>
=======
    return html`<mwc-icon class="icon">${this.icon}</mwc-icon>
>>>>>>> a15c1740
      <p class="data">
        <span class="data-value">${this.value}</span>
        <span class="data-units">${this.units}</span>
      </p>
      <p class="name">${this.name}</p>`;
  }
}<|MERGE_RESOLUTION|>--- conflicted
+++ resolved
@@ -79,11 +79,7 @@
   ];
 
   render() {
-<<<<<<< HEAD
-    return html` <mwc-icon class="icon">${this.icon}</mwc-icon>
-=======
     return html`<mwc-icon class="icon">${this.icon}</mwc-icon>
->>>>>>> a15c1740
       <p class="data">
         <span class="data-value">${this.value}</span>
         <span class="data-units">${this.units}</span>
