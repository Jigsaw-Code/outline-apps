--- conflicted
+++ resolved
@@ -1032,28 +1032,10 @@
     serverView: ServerView
   ) {
     try {
-<<<<<<< HEAD
       const [serverMetrics, serverAccessKeys] = await Promise.all([
         selectedServer.getServerMetrics(),
         selectedServer.listAccessKeys(),
       ]);
-
-      const NUMBER_OF_ASES_TO_SHOW = 4;
-      serverView.bandwidthUsageTotal =
-        serverMetrics.server.dataTransferred?.total.bytes;
-
-      serverView.bandwidthCurrent =
-        serverMetrics.server.dataTransferred?.current.bytes;
-      serverView.bandwidthPeak =
-        serverMetrics.server.dataTransferred?.peak.data.bytes;
-      serverView.bandwidthPeakTimestamp =
-        serverMetrics.server.dataTransferred?.peak.timestamp.toLocaleString(
-=======
-      const serverMetrics = await selectedServer.getServerMetrics();
-
-      // support legacy metrics view
-      serverView.totalInboundBytes =
-        serverMetrics.server.dataTransferred?.bytes;
 
       const NUMBER_OF_ASES_TO_SHOW = 4;
       serverView.bandwidthUsageTotal =
@@ -1065,7 +1047,6 @@
         serverMetrics.server.bandwidth?.peak.data.bytes;
       serverView.bandwidthPeakTimestamp =
         serverMetrics.server.bandwidth?.peak.timestamp.toLocaleString(
->>>>>>> 7bfcf95b
           this.appRoot.language
         );
 
