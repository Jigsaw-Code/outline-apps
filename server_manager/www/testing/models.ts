// Copyright 2021 The Outline Authors
//
// Licensed under the Apache License, Version 2.0 (the "License");
// you may not use this file except in compliance with the License.
// You may obtain a copy of the License at
//
//      http://www.apache.org/licenses/LICENSE-2.0
//
// Unless required by applicable law or agreed to in writing, software
// distributed under the License is distributed on an "AS IS" BASIS,
// WITHOUT WARRANTIES OR CONDITIONS OF ANY KIND, either express or implied.
// See the License for the specific language governing permissions and
// limitations under the License.

import * as accounts from '../../model/accounts';
import * as digitalocean from '../../model/digitalocean';
import * as gcp from '../../model/gcp';
import * as server from '../../model/server';

export class FakeDigitalOceanAccount implements digitalocean.Account {
  private servers: server.ManagedServer[] = [];

  constructor(private accessToken = 'fake-access-token') {}

  getId(): string {
    return 'account-id';
  }
  async getName(): Promise<string> {
    return 'fake-digitalocean-account-name';
  }
  async getStatus(): Promise<digitalocean.Status> {
    return {
      needsBillingInfo: false,
      needsEmailVerification: false,
      dropletLimit: 3,
      hasReachedLimit: false,
    };
  }
  listServers() {
    return Promise.resolve(this.servers);
  }
  async hasReachedLimit(): Promise<boolean> {
    return false;
  }
  listLocations() {
    return Promise.resolve([
      {
        cloudLocation: new digitalocean.Region('AMS999'),
        available: true,
      },
      {
        cloudLocation: new digitalocean.Region('FRA999'),
        available: false,
      },
    ]);
  }
  createServer(region: digitalocean.Region) {
    const newServer = new FakeManagedServer(region.id, false);
    this.servers.push(newServer);
    return Promise.resolve(newServer);
  }
  getAccessToken(): string {
    return this.accessToken;
  }
}

export class FakeGcpAccount implements gcp.Account {
  constructor(
    private refreshToken = 'fake-access-token',
    private billingAccounts: gcp.BillingAccount[] = [],
    private locations: gcp.ZoneOption[] = []
  ) {}

  getId() {
    return 'id';
  }
  async getName(): Promise<string> {
    return 'fake-gcp-account-name';
  }
  getRefreshToken(): string {
    return this.refreshToken;
  }
  createServer(
    _projectId: string,
    _name: string,
    _zone: gcp.Zone
  ): Promise<server.ManagedServer> {
    return undefined;
  }
  async listLocations(_projectId: string): Promise<Readonly<gcp.ZoneOption[]>> {
    return this.locations;
  }
  async listServers(_projectId: string): Promise<server.ManagedServer[]> {
    return [];
  }
  async createProject(
    _id: string,
    _billingAccountId: string
  ): Promise<gcp.Project> {
    return {
      id: 'project-id',
      name: 'project-name',
    };
  }
  async isProjectHealthy(_projectId: string): Promise<boolean> {
    return true;
  }
  async listOpenBillingAccounts(): Promise<gcp.BillingAccount[]> {
    return this.billingAccounts;
  }
  async listProjects(): Promise<gcp.Project[]> {
    return [];
  }
}

export class FakeServer implements server.Server {
  private name = 'serverName';
  private metricsId: string;
  private metricsEnabled = false;
  apiUrl: string;
  private accessKeys: server.AccessKey[] = [];

  constructor(
    protected id: string,
    private readonly version: string
  ) {
    this.metricsId = Math.random().toString();
  }
  getId() {
    return this.id;
  }
  getName() {
    return this.name;
  }
  setName(name: string) {
    this.name = name;
    return Promise.resolve();
  }
  getVersion() {
    return this.version;
  }
  getAccessKey(accessKeyId: server.AccessKeyId) {
    const accessKey = this.accessKeys.find(key => key.id === accessKeyId);
    if (accessKey) {
      return Promise.resolve(accessKey);
    }
    return Promise.reject(new Error(`Access key "${accessKeyId}" not found`));
  }
  listAccessKeys() {
    return Promise.resolve(this.accessKeys);
  }
  getMetricsEnabled() {
    return this.metricsEnabled;
  }
  setMetricsEnabled(metricsEnabled: boolean) {
    this.metricsEnabled = metricsEnabled;
    return Promise.resolve();
  }
  getMetricsId() {
    return this.metricsId;
  }
  isHealthy() {
    return Promise.resolve(true);
  }
  getCreatedDate() {
    return new Date();
  }
  getDataUsage() {
    return Promise.resolve(new Map<server.AccessKeyId, number>());
  }
  getServerMetrics(): Promise<{
    server: server.ServerMetrics;
    accessKeys: server.AccessKeyMetrics[];
  }> {
    return Promise.reject(
      new Error('FakeServer.getServerMetrics not implemented')
    );
  }
  getSupportedExperimentalUniversalMetricsEndpoint(): Promise<boolean> {
    return Promise.reject(
      new Error('FakeServer.getSupportedExperimentalEndpoints not implemented')
    );
  }
  addAccessKey() {
    const accessKey = {
      id: Math.floor(Math.random()).toString(),
      name: 'test-name',
      accessUrl: 'test-access-url',
    };
    this.accessKeys.push(accessKey);
    return Promise.resolve(accessKey);
  }
  renameAccessKey(_accessKeyId: server.AccessKeyId, _name: string) {
    return Promise.reject(
      new Error('FakeServer.renameAccessKey not implemented')
    );
  }
  removeAccessKey(_accessKeyId: server.AccessKeyId) {
    return Promise.reject(
      new Error('FakeServer.removeAccessKey not implemented')
    );
  }
  setHostnameForAccessKeys(_hostname: string) {
    return Promise.reject(new Error('FakeServer.setHostname not implemented'));
  }
  getHostnameForAccessKeys() {
    return 'fake-server';
  }
  getManagementApiUrl() {
    return this.apiUrl || Math.random().toString();
  }
  getPortForNewAccessKeys(): number | undefined {
    return undefined;
  }
  setPortForNewAccessKeys(): Promise<void> {
    return Promise.reject(
      new Error('FakeServer.setPortForNewAccessKeys not implemented')
    );
  }
  setAccessKeyDataLimit(
    _accessKeyId: string,
    _limit: server.Data
  ): Promise<void> {
    return Promise.reject(
      new Error('FakeServer.setAccessKeyDataLimit not implemented')
    );
  }
  removeAccessKeyDataLimit(_accessKeyId: string): Promise<void> {
    return Promise.reject(
      new Error('FakeServer.removeAccessKeyDataLimit not implemented')
    );
  }
  setDefaultDataLimit(_limit: server.Data): Promise<void> {
    return Promise.reject(
      new Error('FakeServer.setDefaultDataLimit not implemented')
    );
  }
  removeDefaultDataLimit(): Promise<void> {
    return Promise.resolve();
  }
  getDefaultDataLimit(): server.Data | undefined {
    return undefined;
  }
}

export class FakeManualServer
  extends FakeServer
  implements server.ManualServer
{
  constructor(public manualServerConfig: server.ManualServerConfig) {
    super(manualServerConfig.apiUrl, 'dev');
  }
  getManagementApiUrl() {
    return this.manualServerConfig.apiUrl;
  }
  forget() {
    return Promise.reject(new Error('FakeManualServer.forget not implemented'));
  }
  getCertificateFingerprint() {
    return this.manualServerConfig.certSha256;
  }
  getSupportedExperimentalUniversalMetricsEndpoint(): Promise<boolean> {
    return Promise.resolve(null);
  }
  async getServerMetrics(): Promise<{
    server: server.ServerMetrics;
    accessKeys: server.AccessKeyMetrics[];
  }> {
    if (await this.getSupportedExperimentalUniversalMetricsEndpoint()) {
      return {
        server: {
<<<<<<< HEAD
          dataTransferred: {
            total: {
              bytes: 0,
            },
            current: {
              bytes: 0,
            },
            peak: {
              data: {
                bytes: 0,
              },
              timestamp: new Date(),
            },
          },
=======
          tunnelTime: {
            seconds: 0,
          },
          dataTransferred: {
            bytes: 0,
          },
          bandwidth: {
            current: {
              bytes: 0,
            },
            peak: {
              data: {
                bytes: 0,
              },
              timestamp: new Date(),
            },
          },
>>>>>>> 7bfcf95b
          locations: [
            {
              location: 'US',
              asn: 10000,
              asOrg: 'Fake AS',
            },
          ],
        },
        accessKeys: [
          {
            accessKeyId: '0',
          },
        ],
      };
    }

    return {
      server: {},
      accessKeys: [
        {
          accessKeyId: '0',
        },
      ],
    };
  }
}

export class FakeManualServerRepository
  implements server.ManualServerRepository
{
  private servers: server.ManualServer[] = [];

  addServer(config: server.ManualServerConfig) {
    const newServer = new FakeManualServer(config);
    this.servers.push(newServer);
    return Promise.resolve(newServer);
  }

  findServer(config: server.ManualServerConfig) {
    return this.servers.find(
      server => server.getManagementApiUrl() === config.apiUrl
    );
  }

  listServers() {
    return Promise.resolve(this.servers);
  }
}

export class FakeManagedServer
  extends FakeServer
  implements server.ManagedServer
{
  constructor(
    id: string,
    private isInstalled = true
  ) {
    super(id, '1.2.3');
  }
  async *monitorInstallProgress() {
    yield 0.5;
    if (!this.isInstalled) {
      // Leave the progress bar at 0.5 and never return.
      await new Promise(() => {});
    }
  }
  getHost() {
    return {
      getMonthlyOutboundTransferLimit: () => ({terabytes: 1}),
      getMonthlyCost: () => ({usd: 5}),
      getCloudLocation: () => new digitalocean.Region('AMS999'),
      delete: () => Promise.resolve(),
      getHostId: () => 'fake-host-id',
    };
  }
}

export class FakeCloudAccounts implements accounts.CloudAccounts {
  constructor(
    private digitalOceanAccount: digitalocean.Account = null,
    private gcpAccount: gcp.Account = null
  ) {}

  connectDigitalOceanAccount(accessToken: string): digitalocean.Account {
    this.digitalOceanAccount = new FakeDigitalOceanAccount(accessToken);
    return this.digitalOceanAccount;
  }

  connectGcpAccount(refreshToken: string): gcp.Account {
    this.gcpAccount = new FakeGcpAccount(refreshToken);
    return this.gcpAccount;
  }

  disconnectDigitalOceanAccount(): void {
    this.digitalOceanAccount = null;
  }

  disconnectGcpAccount(): void {
    this.gcpAccount = null;
  }

  getDigitalOceanAccount(): digitalocean.Account {
    return this.digitalOceanAccount;
  }

  getGcpAccount(): gcp.Account {
    return this.gcpAccount;
  }
}<|MERGE_RESOLUTION|>--- conflicted
+++ resolved
@@ -269,22 +269,6 @@
     if (await this.getSupportedExperimentalUniversalMetricsEndpoint()) {
       return {
         server: {
-<<<<<<< HEAD
-          dataTransferred: {
-            total: {
-              bytes: 0,
-            },
-            current: {
-              bytes: 0,
-            },
-            peak: {
-              data: {
-                bytes: 0,
-              },
-              timestamp: new Date(),
-            },
-          },
-=======
           tunnelTime: {
             seconds: 0,
           },
@@ -302,7 +286,6 @@
               timestamp: new Date(),
             },
           },
->>>>>>> 7bfcf95b
           locations: [
             {
               location: 'US',
