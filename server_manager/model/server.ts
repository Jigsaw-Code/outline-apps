--- conflicted
+++ resolved
@@ -203,14 +203,6 @@
 }
 
 export interface ServerMetrics {
-<<<<<<< HEAD
-  locations?: ServerMetricsRegion[];
-  dataTransferred?: BandwidthStats;
-  tunnelTime?: Duration;
-}
-
-export interface ServerMetricsRegion {
-=======
   locations?: ServerMetricsLocation[];
   bandwidth?: BandwidthStats;
   tunnelTime?: Duration;
@@ -218,7 +210,6 @@
 }
 
 export interface ServerMetricsLocation {
->>>>>>> 7bfcf95b
   location: string;
   asn: number;
   asOrg: string;
@@ -230,7 +221,6 @@
   accessKeyId: AccessKeyId;
   tunnelTime?: Duration;
   dataTransferred?: Data;
-<<<<<<< HEAD
   connection?: AccessKeyConnection;
 }
 
@@ -247,11 +237,11 @@
 
 export interface BandwidthStats {
   total: Data;
-=======
+  peak: TimedData<Data>;
+  current: Data;
 }
 
 export interface BandwidthStats {
->>>>>>> 7bfcf95b
   peak: TimedData<Data>;
   current: Data;
 }