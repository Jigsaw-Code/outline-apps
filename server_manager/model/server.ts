// Copyright 2018 The Outline Authors
//
// Licensed under the Apache License, Version 2.0 (the "License");
// you may not use this file except in compliance with the License.
// You may obtain a copy of the License at
//
//      http://www.apache.org/licenses/LICENSE-2.0
//
// Unless required by applicable law or agreed to in writing, software
// distributed under the License is distributed on an "AS IS" BASIS,
// WITHOUT WARRANTIES OR CONDITIONS OF ANY KIND, either express or implied.
// See the License for the specific language governing permissions and
// limitations under the License.

<<<<<<< HEAD
import {CustomError} from '@outline/infrastructure/custom_error';
=======
>>>>>>> 983c6305
import {CloudLocation} from './location';
import {CustomError} from '../infrastructure/custom_error';

export interface Server {
  // Gets a globally unique identifier for this Server.  THIS MUST NOT make a network request, as
  // it's used to identify unreachable servers.
  getId(): string;

  // Gets the server's name for display.
  getName(): string;

  // Gets the version of the shadowbox binary the server is running
  getVersion(): string;

  // Updates the server name.
  setName(name: string): Promise<void>;

  // Return access key
  getAccessKey(accessKeyId: AccessKeyId): Promise<AccessKey>;

  // Lists the access keys for this server, including the admin.
  listAccessKeys(): Promise<AccessKey[]>;

  // Returns stats for bytes transferred across all access keys of this server.
  getDataUsage(): Promise<BytesByAccessKey>;

  // Adds a new access key to this server.
  addAccessKey(): Promise<AccessKey>;

  // Renames the access key given by id.
  renameAccessKey(accessKeyId: AccessKeyId, name: string): Promise<void>;

  // Removes the access key given by id.
  removeAccessKey(accessKeyId: AccessKeyId): Promise<void>;

  // Sets a default access key data transfer limit over a 30 day rolling window for all access keys.
  // This limit is overridden by per-key data limits.  Forces enforcement of all data limits,
  // including per-key data limits.
  setDefaultDataLimit(limit: DataLimit): Promise<void>;

  // Returns the server default access key data transfer limit, or undefined if it has not been set.
  getDefaultDataLimit(): DataLimit | undefined;

  // Removes the server default data limit.  Per-key data limits are still enforced.  Traffic is
  // tracked for if the limit is re-enabled.  Forces enforcement of all data limits, including
  // per-key limits.
  removeDefaultDataLimit(): Promise<void>;

  // Sets the custom data limit for a specific key. This limit overrides the server default limit
  // if it exists. Forces enforcement of the chosen key's data limit.
  setAccessKeyDataLimit(accessKeyId: AccessKeyId, limit: DataLimit): Promise<void>;

  // Removes the custom data limit for a specific key.  The key is still bound by the server default
  // limit if it exists. Forces enforcement of the chosen key's data limit.
  removeAccessKeyDataLimit(accessKeyId: AccessKeyId): Promise<void>;

  // Returns whether metrics are enabled.
  getMetricsEnabled(): boolean;

  // Updates whether metrics are enabled.
  setMetricsEnabled(metricsEnabled: boolean): Promise<void>;

  // Gets the ID used for metrics reporting.
  getMetricsId(): string;

  // Checks if the server is healthy.
  isHealthy(): Promise<boolean>;

  // Gets the date when this server was created.
  getCreatedDate(): Date;

  // Returns the server's domain name or IP address.
  getHostnameForAccessKeys(): string;

  // Changes the hostname for shared access keys.
  setHostnameForAccessKeys(hostname: string): Promise<void>;

  // Returns the server's management API URL.
  getManagementApiUrl(): string;

  // Returns the port number for new access keys.
  // Returns undefined if the server doesn't have a port set.
  getPortForNewAccessKeys(): number | undefined;

  // Changes the port number for new access keys.
  setPortForNewAccessKeys(port: number): Promise<void>;
}

// Manual servers are servers which the user has independently setup to run
// shadowbox, and can be on any cloud provider.
export interface ManualServer extends Server {
  getCertificateFingerprint(): string | undefined;

  forget(): void;
}

// Error thrown when monitoring an installation that the user canceled.
export class ServerInstallCanceledError extends CustomError {
  constructor(message?: string) {
    super(message);
  }
}

// Error thrown when server installation failed.
export class ServerInstallFailedError extends CustomError {
  constructor(message?: string) {
    super(message);
  }
}

// Managed servers are servers created by the Outline Manager through our
// "magic" user experience, e.g. DigitalOcean.
export interface ManagedServer extends Server {
  // Yields how far installation has progressed (0.0 to 1.0).
  // Exits when installation has completed. Throws ServerInstallFailedError or
  // ServerInstallCanceledError if installation fails or is canceled.
  monitorInstallProgress(): AsyncGenerator<number, void>;
  // Returns server host object.
  getHost(): ManagedServerHost;
}

// The managed machine where the Outline Server is running.
export interface ManagedServerHost {
  // Returns the monthly outbound transfer limit.
  getMonthlyOutboundTransferLimit(): DataAmount;
  // Returns the monthly cost.
  getMonthlyCost(): MonetaryCost;
  // Returns the server location
  getCloudLocation(): CloudLocation;
  // Deletes the server - cannot be undone.
  delete(): Promise<void>;
}

export class DataAmount {
  terabytes: number;
}

export class MonetaryCost {
  // Value in US dollars.
  usd: number;
}

// Configuration for manual servers.  This is the output emitted from the
// shadowbox install script, which is needed for the manager connect to
// shadowbox.
export interface ManualServerConfig {
  apiUrl: string;
  certSha256?: string;
}

// Repository of ManualServer objects.  These are servers the user has setup
// themselves, and configured to run shadowbox, outside of the manager.
export interface ManualServerRepository {
  // Lists all existing Shadowboxes.
  listServers(): Promise<ManualServer[]>;
  // Adds a manual server using the config (e.g. user input).
  addServer(config: ManualServerConfig): Promise<ManualServer>;
  // Retrieves a server with `config`.
  findServer(config: ManualServerConfig): ManualServer | undefined;
}

export type AccessKeyId = string;

export interface AccessKey {
  id: AccessKeyId;
  name: string;
  accessUrl: string;
  dataLimit?: DataLimit;
}

export type BytesByAccessKey = Map<AccessKeyId, number>;

// Data transfer allowance, measured in bytes.
// NOTE: Must be kept in sync with the definition in src/shadowbox/access_key.ts.
export interface DataLimit {
  readonly bytes: number;
}<|MERGE_RESOLUTION|>--- conflicted
+++ resolved
@@ -12,12 +12,8 @@
 // See the License for the specific language governing permissions and
 // limitations under the License.
 
-<<<<<<< HEAD
+import {CloudLocation} from './location';
 import {CustomError} from '@outline/infrastructure/custom_error';
-=======
->>>>>>> 983c6305
-import {CloudLocation} from './location';
-import {CustomError} from '../infrastructure/custom_error';
 
 export interface Server {
   // Gets a globally unique identifier for this Server.  THIS MUST NOT make a network request, as
