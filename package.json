{
  "name": "outline-apps",
  "productName": "Outline",
  "scripts": {
    "addlicense": "go run github.com/go-task/task/v3/cmd/task addlicense",
    "action:help": "npm run action list",
    "action:list": "npm run action list",
    "action": "node ./infrastructure/build/run_action.mjs",
    "clean": "npm run clean --workspaces && rm -rf output node_modules third_party/jsign/*.jar && go run github.com/go-task/task/v3/cmd/task clean",
<<<<<<< HEAD
    "format": "gts fix",
    "lint": "gts lint",
    "reset": "npm run clean && npm ci",
    "storybook": "storybook dev -p 6006"
=======
    "format:all": "prettier --write \"**/*.{cjs,mjs,html,js,json,md,ts}\"",
    "format": "pretty-quick --staged --pattern \"**/*.{cjs,mjs,html,js,json,md,ts}\"",
    "lint:ts": "eslint --ext ts,mjs client",
    "lint": "npm run lint:ts",
    "reset": "npm run clean && npm ci"
>>>>>>> 95941aba
  },
  "engines": {
    "node": "18.x.x"
  },
  "private": true,
  "workspaces": [
    "infrastructure",
    "server_manager",
    "client"
  ],
  "devDependencies": {
    "@storybook/addon-essentials": "^8.2.6",
    "@storybook/addon-links": "^8.2.6",
    "@storybook/blocks": "^8.2.6",
    "@storybook/test": "^8.2.6",
    "@storybook/web-components": "^8.2.6",
    "@storybook/web-components-vite": "^8.2.6",
    "@types/node-fetch": "^2.6.7",
    "@typescript-eslint/eslint-plugin": "^7.7.0",
    "@typescript-eslint/parser": "^7.7.0",
    "chalk": "^5.3.0",
    "electron-builder": "^24.13.3",
    "eslint-plugin-import": "^2.29.1",
    "eslint-plugin-prettier": "^5.2.1",
    "eslint-plugin-storybook": "^0.8.0",
    "gts": "^5.3.1",
    "lit": "^3.1.4",
    "node-fetch": "^2.6.7",
    "storybook": "^8.2.6"
  }
}<|MERGE_RESOLUTION|>--- conflicted
+++ resolved
@@ -7,18 +7,10 @@
     "action:list": "npm run action list",
     "action": "node ./infrastructure/build/run_action.mjs",
     "clean": "npm run clean --workspaces && rm -rf output node_modules third_party/jsign/*.jar && go run github.com/go-task/task/v3/cmd/task clean",
-<<<<<<< HEAD
     "format": "gts fix",
     "lint": "gts lint",
     "reset": "npm run clean && npm ci",
     "storybook": "storybook dev -p 6006"
-=======
-    "format:all": "prettier --write \"**/*.{cjs,mjs,html,js,json,md,ts}\"",
-    "format": "pretty-quick --staged --pattern \"**/*.{cjs,mjs,html,js,json,md,ts}\"",
-    "lint:ts": "eslint --ext ts,mjs client",
-    "lint": "npm run lint:ts",
-    "reset": "npm run clean && npm ci"
->>>>>>> 95941aba
   },
   "engines": {
     "node": "18.x.x"
