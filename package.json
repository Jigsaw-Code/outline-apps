--- conflicted
+++ resolved
@@ -26,11 +26,7 @@
     "@typescript-eslint/eslint-plugin": "^7.7.0",
     "@typescript-eslint/parser": "^7.7.0",
     "electron-builder": "^24.13.3",
-<<<<<<< HEAD
-=======
     "eslint-plugin-import": "^2.29.1",
-    "jasmine": "^5.1.0",
->>>>>>> 983c6305
     "node-fetch": "^2.6.7"
   },
   "main": "build/electron/electron/index.js"
