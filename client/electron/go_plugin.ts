// Copyright 2024 The Outline Authors
//
// Licensed under the Apache License, Version 2.0 (the "License");
// you may not use this file except in compliance with the License.
// You may obtain a copy of the License at
//
//      http://www.apache.org/licenses/LICENSE-2.0
//
// Unless required by applicable law or agreed to in writing, software
// distributed under the License is distributed on an "AS IS" BASIS,
// WITHOUT WARRANTIES OR CONDITIONS OF ANY KIND, either express or implied.
// See the License for the specific language governing permissions and
// limitations under the License.

import {promisify} from 'node:util';

import koffi from 'koffi';

import {pathToBackendLibrary} from './app_paths';

<<<<<<< HEAD
let invokeGoAPIFunc: Function | undefined;

export type GoApiName = 'FetchResource' | 'EstablishVPN' | 'CloseVPN';
=======
let invokeMethodFunc: Function | undefined;
>>>>>>> 4aa6c2de

/**
 * Calls a Go function by invoking the `InvokeMethod` function in the native backend library.
 *
 * @param method The name of the Go method to invoke.
 * @param input The input string to pass to the API.
 * @returns A Promise that resolves to the output string returned by the API.
 * @throws An Error containing PlatformError details if the API call fails.
 *
 * @remarks
 * Ensure that the function signature and data structures are consistent with the C definitions
 * in `./client/go/outline/electron/go_plugin.go`.
 */
export async function invokeMethod(
  method: string,
  input: string
): Promise<string> {
  if (!invokeMethodFunc) {
    const backendLib = koffi.load(pathToBackendLibrary());

    // Define C strings and setup auto release
    const cgoString = koffi.disposable(
      'CGoAutoReleaseString',
      'str',
      backendLib.func('FreeCGoString', 'void', ['str'])
    );

    // Define InvokeMethod data structures and function
    const invokeMethodResult = koffi.struct('InvokeMethodResult', {
      Output: cgoString,
      ErrorJson: cgoString,
    });
    invokeMethodFunc = promisify(
      backendLib.func('InvokeMethod', invokeMethodResult, ['str', 'str']).async
    );
  }

<<<<<<< HEAD
  console.debug(`[Backend] - calling InvokeGoAPI "${api}" ...`);
  const result = await invokeGoAPIFunc(api, input);
  console.debug(`[Backend] - GoAPI ${api} returned`, result);
=======
  console.debug('[Backend] - calling InvokeMethod ...');
  const result = await invokeMethodFunc(method, input);
  console.debug('[Backend] - InvokeMethod returned', result);
>>>>>>> 4aa6c2de
  if (result.ErrorJson) {
    throw Error(result.ErrorJson);
  }
  return result.Output;
}<|MERGE_RESOLUTION|>--- conflicted
+++ resolved
@@ -18,13 +18,7 @@
 
 import {pathToBackendLibrary} from './app_paths';
 
-<<<<<<< HEAD
-let invokeGoAPIFunc: Function | undefined;
-
-export type GoApiName = 'FetchResource' | 'EstablishVPN' | 'CloseVPN';
-=======
 let invokeMethodFunc: Function | undefined;
->>>>>>> 4aa6c2de
 
 /**
  * Calls a Go function by invoking the `InvokeMethod` function in the native backend library.
@@ -62,15 +56,9 @@
     );
   }
 
-<<<<<<< HEAD
-  console.debug(`[Backend] - calling InvokeGoAPI "${api}" ...`);
-  const result = await invokeGoAPIFunc(api, input);
-  console.debug(`[Backend] - GoAPI ${api} returned`, result);
-=======
-  console.debug('[Backend] - calling InvokeMethod ...');
+  console.debug(`[Backend] - calling InvokeMethod "${method}" ...`);
   const result = await invokeMethodFunc(method, input);
-  console.debug('[Backend] - InvokeMethod returned', result);
->>>>>>> 4aa6c2de
+  console.debug(`[Backend] - InvokeMethod "${method}" returned`, result);
   if (result.ErrorJson) {
     throw Error(result.ErrorJson);
   }
