--- conflicted
+++ resolved
@@ -20,13 +20,8 @@
  * A child process is terminated abnormally, caused by a non-zero exit code.
  */
 export class ProcessTerminatedExitCodeError extends Error {
-<<<<<<< HEAD
   constructor(readonly exitCode: number, errJSON: string) {
     super(errJSON);
-=======
-  constructor(readonly exitCode: number) {
-    super(`Process terminated by non-zero exit code: ${exitCode}`);
->>>>>>> 568108d6
   }
 }
 
