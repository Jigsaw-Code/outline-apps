--- conflicted
+++ resolved
@@ -27,10 +27,6 @@
 
 	"github.com/Jigsaw-Code/outline-apps/client/src/tun2socks/outline"
 	"github.com/Jigsaw-Code/outline-apps/client/src/tun2socks/outline/connectivity"
-<<<<<<< HEAD
-	"github.com/Jigsaw-Code/outline-apps/client/src/tun2socks/outline/internal/utf8"
-=======
->>>>>>> 13931fa8
 	"github.com/Jigsaw-Code/outline-apps/client/src/tun2socks/outline/platerrors"
 	"github.com/Jigsaw-Code/outline-sdk/transport"
 	"github.com/Jigsaw-Code/outline-sdk/transport/shadowsocks"
@@ -56,19 +52,9 @@
 	if err != nil {
 		return nil, newIllegalConfigErrorWithDetails("Shadowsocks config must be a valid JSON string", ".", configJSON, "JSON string", err)
 	}
-<<<<<<< HEAD
-	var prefixBytes []byte = nil
-	if len(config.Prefix) > 0 {
-		if p, err := utf8.DecodeUTF8CodepointsToRawBytes(config.Prefix); err != nil {
-			return nil, newIllegalConfigErrorWithDetails("prefix is not valid", "prefix", config.Prefix, "string in utf-8", err)
-		} else {
-			prefixBytes = p
-		}
-=======
 	prefixBytes, err := ParseConfigPrefixFromString(config.Prefix)
 	if err != nil {
 		return nil, err
->>>>>>> 13931fa8
 	}
 	return newShadowsocksClient(config.Host, int(config.Port), config.Method, config.Password, prefixBytes)
 }
