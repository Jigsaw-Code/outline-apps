--- conflicted
+++ resolved
@@ -67,23 +67,15 @@
 
   // Starts a VPN tunnel as specified in the OutlineTunnel object.
   public func start(_ tunnelId: String, name: String?, configJson: [String: Any], _ completion: @escaping (Callback)) {
-<<<<<<< HEAD
-    guard !isActive(tunnelId) else {
-      return completion("")
-    }
-    if isVpnConnected() {
-      return restartVpn(tunnelId, configJson: configJson, completion: completion)
-=======
     Task {
       if isActiveSession(self.tunnelManager?.connection) {
         if getTunnelId(forManager: self.tunnelManager) == tunnelId {
-          return completion(ErrorCode.noError)
+          return completion("")
         } else {
           await self.stopActiveVpn()
         }
       }
       self.startVpn(tunnelId, withName: name, configJson: configJson, isAutoConnect: false, completion)
->>>>>>> 5cc2a74d
     }
   }
 
@@ -148,7 +140,7 @@
       let session = self.tunnelManager?.connection as! NETunnelProviderSession
       do {
         try session.startTunnel(options: tunnelOptions)
-      } catch let error as NSError  {
+      } catch let error as NSError {
         DDLogError("Failed to start VPN: \(error)")
         completion(error.localizedDescription)
       }
@@ -318,20 +310,6 @@
   }
 }
 
-<<<<<<< HEAD
-  func onStartVpnExtensionMessage(_ message: [String:Any]?, completion: Callback) {
-    guard let response = message else {
-      return completion("Invalid response from VPN Extension")
-    }
-    let errMsg = response[MessageKey.error] as? String ?? ""
-    if errMsg.isEmpty, let tunnelId = response[MessageKey.tunnelId] as? String {
-      self.activeTunnelId = tunnelId
-      self.setConnectVpnOnDemand(true)
-    }
-    completion(errMsg)
-  }
-
-=======
 private func getTunnelId(forManager manager:NETunnelProviderManager?) -> String? {
   let protoConfig = manager?.protocolConfiguration as? NETunnelProviderProtocol
   return protoConfig?.providerConfiguration?["id"] as? String
@@ -351,5 +329,4 @@
     DDLogError("Failed to set VPN on demand to \(enabled): \(error)")
     return
   }
->>>>>>> 5cc2a74d
 }