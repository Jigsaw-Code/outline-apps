// Copyright 2018 The Outline Authors
//
// Licensed under the Apache License, Version 2.0 (the "License");
// you may not use this file except in compliance with the License.
// You may obtain a copy of the License at
//
//      http://www.apache.org/licenses/LICENSE-2.0
//
// Unless required by applicable law or agreed to in writing, software
// distributed under the License is distributed on an "AS IS" BASIS,
// WITHOUT WARRANTIES OR CONDITIONS OF ANY KIND, either express or implied.
// See the License for the specific language governing permissions and
// limitations under the License.

import CocoaLumberjackSwift
import NetworkExtension

// Manages the system's VPN tunnel through the VpnExtension process.
@objcMembers
public class OutlineVpn: NSObject {
  public static let shared = OutlineVpn()
  private static let kVpnExtensionBundleId = "\(Bundle.main.bundleIdentifier!).VpnExtension"

  public typealias Callback = (String?) -> Void
  public typealias VpnStatusObserver = (NEVPNStatus, String) -> Void

  private var vpnStatusObserver: VpnStatusObserver?

  private enum Action {
    static let start = "start"
    static let restart = "restart"
    static let stop = "stop"
    static let getTunnelId = "getTunnelId"
  }

<<<<<<< HEAD
  private enum MessageKey {
    static let action = "action"
    static let tunnelId = "tunnelId"
    static let config = "config"
    static let error = "error"
    static let host = "host"
    static let port = "port"
    static let isOnDemand = "is-on-demand"
=======
  private enum ConfigKey {
    static let tunnelId = "id"
    static let transport = "transport"
>>>>>>> c69689ce
  }

  override private init() {
    super.init()
    // Register observer for VPN changes.
    // Remove self to guard against receiving duplicate notifications due to page reloads.
    NotificationCenter.default.removeObserver(self, name: .NEVPNStatusDidChange, object: nil)
    NotificationCenter.default.addObserver(self, selector: #selector(self.vpnStatusChanged),
                                           name: .NEVPNStatusDidChange, object: nil)
  }

  // MARK: Interface

<<<<<<< HEAD
  // Starts a VPN tunnel as specified in the OutlineTunnel object.
  public func start(_ tunnelId: String, name: String?, configJson: [String: Any], _ completion: @escaping (Callback)) {
    Task {
      if isActiveSession(self.tunnelManager?.connection) {
        if getTunnelId(forManager: self.tunnelManager) == tunnelId {
          return completion("")
        } else {
          await self.stopActiveVpn()
=======
  /** Starts a VPN tunnel as specified in the OutlineTunnel object. */
  public func start(_ tunnelId: String, name: String?, transportConfig: [String: Any]) async -> ErrorCode {
    if let manager = await getTunnelManager(), isActiveSession(manager.connection) {
      DDLogDebug("Stoppping active session before starting new one")
      await stopSession(manager)
    }

    let manager: NETunnelProviderManager
    do {
      manager = try await setupVpn(withId: tunnelId, named: name ?? "Outline Server", withTransport: transportConfig)
    } catch {
      DDLogError("Failed to setup VPN: \(error.localizedDescription))")
      return ErrorCode.vpnPermissionNotGranted;
    }
    let session = manager.connection as! NETunnelProviderSession

    // Register observer for start process completion.
    class TokenHolder {
      var token: NSObjectProtocol?
    }
    let tokenHolder = TokenHolder()
    let startDone = Task {
      await withCheckedContinuation { continuation in
        tokenHolder.token = NotificationCenter.default.addObserver(forName: .NEVPNStatusDidChange, object: manager.connection, queue: nil) { notification in
          DDLogDebug("OutlineVpn.start got status \(String(describing: session.status)), notification: \(String(describing: notification))")

          let status = manager.connection.status
          // The observer may be triggered multiple times, but we only remove it when we reach an end state.
          // A successful connection will go through .connecting -> .disconnected
          // A failed connection will go through .connecting -> .disconnecting -> .disconnected
          // An .invalid event may happen if the configuration is modified and ends in an invalid state.
          if status == .connected || status == .disconnected || status == .invalid {
            DDLogDebug("Tunnel start done.")
            if let token = tokenHolder.token {
              NotificationCenter.default.removeObserver(token, name: .NEVPNStatusDidChange, object: manager.connection)
            }
            continuation.resume()
          }
>>>>>>> c69689ce
        }
      }
    }

    // Start the session.
    do {
      DDLogDebug("Calling NETunnelProviderSession.startTunnel([:])")
      try session.startTunnel(options: [:])
      DDLogDebug("NETunnelProviderSession.startTunnel() returned")
    } catch let error as NSError  {
      DDLogError("Failed to start VPN: \(error.localizedDescription)")
      return ErrorCode.vpnStartFailure
    }

    // Wait for it to be done.
    await startDone.value

    switch manager.connection.status {
    case .connected:
      break
    case .disconnected:
      return ErrorCode.vpnStartFailure
    case .invalid:
      return ErrorCode.systemMisconfigured
    default:
      // This shouldn't happen.
      return ErrorCode.systemMisconfigured
    }
    //

    // Set an on-demand rule to connect to any available network to implement auto-connect on boot
    do { try await manager.loadFromPreferences() }
    catch {
      DDLogWarn("OutlineVpn.start: Failed to reload preferences: \(error.localizedDescription)")
    }
    let connectRule = NEOnDemandRuleConnect()
    connectRule.interfaceTypeMatch = .any
    manager.onDemandRules = [connectRule]
    do { try await manager.saveToPreferences() }
    catch {
      DDLogWarn("OutlineVpn.start: Failed to save on-demand preference change: \(error.localizedDescription)")
    }
    return ErrorCode.noError
  }

  /** Starts the last successful VPN tunnel. */
  @objc public func startLastSuccessfulTunnel(_ completion: @escaping (Callback)) {
    Task {
      guard let manager = await getTunnelManager() else {
        DDLogDebug("Tunnel manager not setup")
        completion(ErrorCode.illegalServerConfiguration)
        return
      }
      do {
        try manager.connection.startVPNTunnel()
        completion(ErrorCode.noError)
      } catch {
        completion(ErrorCode.vpnStartFailure)
      }
    }
  }

  /** Tears down the VPN if the tunnel with id |tunnelId| is active. */
  public func stop(_ tunnelId: String) async {
    guard let manager = await getTunnelManager(),
          getTunnelId(forManager: manager) == tunnelId,
          isActiveSession(manager.connection) else {
      DDLogWarn("Trying to stop tunnel \(tunnelId) that is not running")
      return
    }
    await stopSession(manager)
  }

  /** Calls |observer| when the VPN's status changes. */
  public func onVpnStatusChange(_ observer: @escaping(VpnStatusObserver)) {
    vpnStatusObserver = observer
  }

  
  /** Returns whether |tunnelId| is actively proxying through the VPN. */
  public func isActive(_ tunnelId: String?) async -> Bool {
    guard tunnelId != nil, let manager = await getTunnelManager() else {
      return false
    }
    return getTunnelId(forManager: manager) == tunnelId && isActiveSession(manager.connection)
  }

  // MARK: Helpers

<<<<<<< HEAD
  private func startVpn(_ tunnelId: String, withName optionalName: String?, configJson: [String: Any]?, isAutoConnect: Bool, _ completion: @escaping(Callback)) {
    // TODO(fortuna): Use localized name.
    setupVpn(withId: tunnelId, withName: optionalName ?? "Outline Server") { error in
      if error != nil {
        DDLogError("Failed to setup VPN: \(String(describing: error))")
        return completion("VPN permission is not granted");
      }
      let message = [MessageKey.action: Action.start, MessageKey.tunnelId: tunnelId];
      self.sendVpnExtensionMessage(message) { response in
        // Do nothing. We already handle the VPN events directly.
      }
      var tunnelOptions: [String: Any]? = nil
      if !isAutoConnect {
        // TODO(fortuna): put this in a subkey
        tunnelOptions = configJson
        tunnelOptions?[MessageKey.tunnelId] = tunnelId
      } else {
        // macOS app was started by launcher.
        tunnelOptions = [MessageKey.isOnDemand: "true"];
      }
      let session = self.tunnelManager?.connection as! NETunnelProviderSession
      do {
        try session.startTunnel(options: tunnelOptions)
      } catch let error as NSError {
        DDLogError("Failed to start VPN: \(error)")
        completion(error.localizedDescription)
      }
    }
  }

=======
>>>>>>> c69689ce
  public func stopActiveVpn() async {
    if let manager = await getTunnelManager() {
      await stopSession(manager)
    }
  }

  // Adds a VPN configuration to the user preferences if no Outline profile is present. Otherwise
  // enables the existing configuration.
  private func setupVpn(withId id:String, named name:String, withTransport transportConfig: [String: Any]) async throws -> NETunnelProviderManager {
    let managers = try await NETunnelProviderManager.loadAllFromPreferences()
    var manager: NETunnelProviderManager!
    if managers.count > 0 {
      manager = managers.first
    } else {
      manager = NETunnelProviderManager()
    }

    manager.localizedDescription = name
    // Make sure on-demand is disable, so it doesn't retry on start failure.
    manager.onDemandRules = nil

    // Configure the protocol.
    let config = NETunnelProviderProtocol()
    // TODO(fortuna): set to something meaningful if we can.
    config.serverAddress = "Outline"
    config.providerBundleIdentifier = OutlineVpn.kVpnExtensionBundleId
    config.providerConfiguration = [
      ConfigKey.tunnelId: id,
      ConfigKey.transport: transportConfig
    ]
    manager.protocolConfiguration = config

    // A VPN configuration must be enabled before it can be used to bring up a VPN tunnel.
    manager.isEnabled = true

    try await manager.saveToPreferences()
    // Workaround for https://forums.developer.apple.com/thread/25928
    try await manager.loadFromPreferences()
    return manager
  }

  // Receives NEVPNStatusDidChange notifications. Calls onTunnelStatusChange for the active
  // tunnel.
  func vpnStatusChanged(notification: NSNotification) {
    DDLogDebug("OutlineVpn.vpnStatusChanged: \(String(describing: notification))")
    guard let session = notification.object as? NETunnelProviderSession else {
      DDLogDebug("Bad session in OutlineVpn.vpnStatusChanged")
      return
    }
    guard let manager = session.manager as? NETunnelProviderManager else {
      // For some reason we get spurious notifications with connecting and disconnecting states
      DDLogDebug("Bad manager in OutlineVpn.vpnStatusChanged session=\(String(describing:session)) status=\(String(describing: session.status)) manager=\(session.manager)")
      return
    }
    guard let protoConfig = manager.protocolConfiguration as? NETunnelProviderProtocol,
          let tunnelId = protoConfig.providerConfiguration?["id"] as? String else {
      DDLogWarn("Bad VPN Config: \(String(describing: session.manager.protocolConfiguration))")
      return
    }
    DDLogDebug("OutlineVpn received status change for \(tunnelId): \(String(describing: session.status))")
    if isActiveSession(session) {
      Task {
        await setConnectVpnOnDemand(manager, true)
      }
    }
    self.vpnStatusObserver?(session.status, tunnelId)
  }
}

// Retrieves the application's tunnel provider manager from the VPN preferences.
private func getTunnelManager() async -> NETunnelProviderManager? {
  do {
    let managers: [NETunnelProviderManager] = try await NETunnelProviderManager.loadAllFromPreferences()
    guard managers.count > 0 else {
      DDLogDebug("OutlineVpn.getTunnelManager: No managers found")
      return nil
    }
    return managers.first
  } catch {
    DDLogError("Failed to get tunnel manager: \(error.localizedDescription)")
    return nil
  }
}

private func getTunnelId(forManager manager:NETunnelProviderManager?) -> String? {
  let protoConfig = manager?.protocolConfiguration as? NETunnelProviderProtocol
  return protoConfig?.providerConfiguration?["id"] as? String
}

private func isActiveSession(_ session: NEVPNConnection?) -> Bool {
  let vpnStatus = session?.status
  return vpnStatus == .connected || vpnStatus == .connecting || vpnStatus == .reasserting
}

private func stopSession(_ manager:NETunnelProviderManager) async {
  do {
    try await manager.loadFromPreferences()
    await setConnectVpnOnDemand(manager, false) // Disable on demand so the VPN does not connect automatically.
    manager.connection.stopVPNTunnel()
    // Wait for stop to be completed.
    class TokenHolder {
      var token: NSObjectProtocol?
    }
    let tokenHolder = TokenHolder()
    await withCheckedContinuation { continuation in
      tokenHolder.token = NotificationCenter.default.addObserver(forName: .NEVPNStatusDidChange, object: manager.connection, queue: nil) { notification in
        if manager.connection.status == .disconnected {
          DDLogDebug("Tunnel stopped. Ready to start again.")
          if let token = tokenHolder.token {
            NotificationCenter.default.removeObserver(token, name: .NEVPNStatusDidChange, object: manager.connection)
          }
          continuation.resume()
        }
      }
    }
  } catch {
    DDLogWarn("Failed to stop VPN")
  }
}

private func setConnectVpnOnDemand(_ manager: NETunnelProviderManager?, _ enabled: Bool) async {
  do {
    try await manager?.loadFromPreferences()
    manager?.isOnDemandEnabled = enabled
    try await manager?.saveToPreferences()
  } catch {
    DDLogError("Failed to set VPN on demand to \(enabled): \(error)")
    return
  }
}<|MERGE_RESOLUTION|>--- conflicted
+++ resolved
@@ -33,20 +33,9 @@
     static let getTunnelId = "getTunnelId"
   }
 
-<<<<<<< HEAD
-  private enum MessageKey {
-    static let action = "action"
-    static let tunnelId = "tunnelId"
-    static let config = "config"
-    static let error = "error"
-    static let host = "host"
-    static let port = "port"
-    static let isOnDemand = "is-on-demand"
-=======
   private enum ConfigKey {
     static let tunnelId = "id"
     static let transport = "transport"
->>>>>>> c69689ce
   }
 
   override private init() {
@@ -60,16 +49,6 @@
 
   // MARK: Interface
 
-<<<<<<< HEAD
-  // Starts a VPN tunnel as specified in the OutlineTunnel object.
-  public func start(_ tunnelId: String, name: String?, configJson: [String: Any], _ completion: @escaping (Callback)) {
-    Task {
-      if isActiveSession(self.tunnelManager?.connection) {
-        if getTunnelId(forManager: self.tunnelManager) == tunnelId {
-          return completion("")
-        } else {
-          await self.stopActiveVpn()
-=======
   /** Starts a VPN tunnel as specified in the OutlineTunnel object. */
   public func start(_ tunnelId: String, name: String?, transportConfig: [String: Any]) async -> ErrorCode {
     if let manager = await getTunnelManager(), isActiveSession(manager.connection) {
@@ -108,7 +87,6 @@
             }
             continuation.resume()
           }
->>>>>>> c69689ce
         }
       }
     }
@@ -198,39 +176,6 @@
 
   // MARK: Helpers
 
-<<<<<<< HEAD
-  private func startVpn(_ tunnelId: String, withName optionalName: String?, configJson: [String: Any]?, isAutoConnect: Bool, _ completion: @escaping(Callback)) {
-    // TODO(fortuna): Use localized name.
-    setupVpn(withId: tunnelId, withName: optionalName ?? "Outline Server") { error in
-      if error != nil {
-        DDLogError("Failed to setup VPN: \(String(describing: error))")
-        return completion("VPN permission is not granted");
-      }
-      let message = [MessageKey.action: Action.start, MessageKey.tunnelId: tunnelId];
-      self.sendVpnExtensionMessage(message) { response in
-        // Do nothing. We already handle the VPN events directly.
-      }
-      var tunnelOptions: [String: Any]? = nil
-      if !isAutoConnect {
-        // TODO(fortuna): put this in a subkey
-        tunnelOptions = configJson
-        tunnelOptions?[MessageKey.tunnelId] = tunnelId
-      } else {
-        // macOS app was started by launcher.
-        tunnelOptions = [MessageKey.isOnDemand: "true"];
-      }
-      let session = self.tunnelManager?.connection as! NETunnelProviderSession
-      do {
-        try session.startTunnel(options: tunnelOptions)
-      } catch let error as NSError {
-        DDLogError("Failed to start VPN: \(error)")
-        completion(error.localizedDescription)
-      }
-    }
-  }
-
-=======
->>>>>>> c69689ce
   public func stopActiveVpn() async {
     if let manager = await getTunnelManager() {
       await stopSession(manager)
