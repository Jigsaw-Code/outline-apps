--- conflicted
+++ resolved
@@ -26,20 +26,6 @@
 const DDLogLevel ddLogLevel = DDLogLevelInfo;
 #endif
 
-<<<<<<< HEAD
-NSString *const kActionStart = @"start";
-NSString *const kActionRestart = @"restart";
-NSString *const kActionStop = @"stop";
-NSString *const kActionGetTunnelId = @"getTunnelId";
-NSString *const kMessageKeyAction = @"action";
-NSString *const kMessageKeyTunnelId = @"tunnelId";
-NSString *const kMessageKeyConfig = @"config";
-NSString *const kMessageKeyError = @"error";
-NSString *const kMessageKeyHost = @"host";
-NSString *const kMessageKeyPort = @"port";
-NSString *const kMessageKeyOnDemand = @"is-on-demand";
-=======
->>>>>>> c69689ce
 NSString *const kDefaultPathKey = @"defaultPath";
 
 @interface PacketTunnelProvider ()<Tun2socksTunWriter>
@@ -107,25 +93,11 @@
   self.transportConfig = [[OutlineTunnel alloc] initWithId:tunnelId config:transportConfig];
 
   // Compute the IP address of the host in the active network.
-<<<<<<< HEAD
-  NSString *hostname = self.tunnelConfig.config[@"host"];
-  if (hostname == nil || hostname.length == 0) {
-    [self execAppCallbackForAction:kActionStart errorString:@"host is empty"];
-    return completionHandler([NSError errorWithDomain:NEVPNErrorDomain
-                                                 code:NEVPNErrorConfigurationInvalid
-                                             userInfo:nil]);
-  }
-  self.hostNetworkAddress = [self getNetworkIpAddress:[hostname UTF8String]];
-  if (self.hostNetworkAddress == nil) {
-    [self execAppCallbackForAction:kActionStart errorString:@"Failed to resolve IP of host"];
-    return completionHandler([NSError errorWithDomain:NEVPNErrorDomain
-=======
   // TODO(fortuna): Stop resolving the name here and remove dependency on the host name.
   self.hostNetworkAddress =
       getNetworkIpAddress([self.transportConfig.config[@"host"] UTF8String]);
   if (self.hostNetworkAddress == nil) {
     return startDone([NSError errorWithDomain:NEVPNErrorDomain
->>>>>>> c69689ce
                                                  code:NEVPNErrorConfigurationReadWriteFailed
                                              userInfo:nil]);
   }
@@ -146,76 +118,33 @@
   // culprit and can explicitly disconnect.
   bool supportUDP = true;
   if (!isOnDemand) {
-<<<<<<< HEAD
     NSError *err = nil;
-    ShadowsocksClient* client = [self getClientWithError:&err];
+    ShadowsocksClient* client = [self newClientWithError:&err];
     if (err != nil) {
-      [self execAppCallbackForAction:kActionStart errorString:err.localizedDescription];
-      return completionHandler([NSError errorWithDomain:NEVPNErrorDomain
-                                                   code:NEVPNErrorConfigurationInvalid
-                                               userInfo:nil]);
+      return startDone(err);
     }
 
     long connStatus;
     ShadowsocksCheckConnectivity(client, &connStatus, &err);
     if (err != nil) {
-      [self execAppCallbackForAction:kActionStart errorString:err.localizedDescription];
-      return completionHandler([NSError errorWithDomain:NEVPNErrorDomain
-                                                   code:NEVPNErrorConfigurationInvalid
-                                               userInfo:nil]);
+      return completionHandler(err);
     }
     supportUDP = ((connStatus & ShadowsocksUDPConnected) == ShadowsocksUDPConnected);
-=======
-    ShadowsocksClient* client = [self newClient];
-    if (client == nil) {
-      return startDone([NSError errorWithDomain:NEVPNErrorDomain
-                                                   code:NEVPNErrorConfigurationInvalid
-                                               userInfo:nil]);
-    }
-    ShadowsocksCheckConnectivity(client, &errorCode, nil);
-    DDLogDebug(@"ShadowsocksCheckConnectivity returned error code %ld", errorCode);
-
-    if (errorCode != noError && errorCode != udpRelayNotEnabled) {
-      return startDone([NSError errorWithDomain:NEVPNErrorDomain
-                                                   code:NEVPNErrorConnectionFailed
-                                               userInfo:nil]);
-    }
->>>>>>> c69689ce
   }
 
   [self startRouting:[OutlineTunnel getTunnelNetworkSettings]
            completion:^(NSError *_Nullable error) {
              if (error != nil) {
-<<<<<<< HEAD
-               [self execAppCallbackForAction:kActionStart errorString:@"VPN permission is not granted"];
-               return completionHandler(error);
-             }
-             BOOL isUdpSupported = isOnDemand ? self.tunnelStore.isUdpSupported : supportUDP;
-             [self startTun2SocksWithUDPSupported:isUdpSupported error:&error];
-             if (error != nil) {
-               [self execAppCallbackForAction:kActionStart errorString:error.localizedDescription];
-               return completionHandler([NSError errorWithDomain:NEVPNErrorDomain
-=======
                return startDone(error);
              }
-             BOOL isUdpSupported =
-                 isOnDemand ? self.isUdpSupported : errorCode == noError;
+             BOOL isUdpSupported = isOnDemand ? self.isUdpSupported : supportUDP;
              if (![self startTun2Socks:isUdpSupported]) {
                return startDone([NSError errorWithDomain:NEVPNErrorDomain
->>>>>>> c69689ce
                                                             code:NEVPNErrorConnectionFailed
                                                         userInfo:nil]);
              }
              [self listenForNetworkChanges];
-<<<<<<< HEAD
-             [self.tunnelStore save:tunnelConfig];
-             self.tunnelStore.isUdpSupported = isUdpSupported;
-             self.tunnelStore.status = TunnelStatusConnected;
-             [self execAppCallbackForAction:kActionStart errorString:nil];
-             completionHandler(nil);
-=======
              startDone(nil);
->>>>>>> c69689ce
            }];
 }
 
@@ -226,104 +155,12 @@
   [self stopListeningForNetworkChanges];
   [self.tunnel disconnect];
   [self cancelTunnelWithError:nil];
-<<<<<<< HEAD
-  [self execAppCallbackForAction:kActionStop errorString:nil];
   completionHandler();
 }
 
-// Receives messages and callbacks from the app. The callback will be executed asynchronously,
-// echoing the provided data on success and nil on error.
-// Expects |messageData| to be JSON encoded.
-- (void)handleAppMessage:(NSData *)messageData completionHandler:(void (^)(NSData *))completionHandler {
-  if (messageData == nil) {
-    DDLogError(@"Received nil message from app");
-    return;
-  }
-  NSDictionary *message = [NSJSONSerialization JSONObjectWithData:messageData options:kNilOptions error:nil];
-  if (message == nil) {
-    DDLogError(@"Failed to receive message from app");
-    return;
-  } else if (completionHandler == nil) {
-    DDLogError(@"Missing message completion handler");
-    return;
-  }
-  NSString *action = message[kMessageKeyAction];
-  if (action == nil) {
-    DDLogError(@"Missing action key in app message");
-    return completionHandler(nil);
-  }
-  void (^callbackWrapper)(NSString * _Nullable) = ^void(NSString * _Nullable errMsg) {
-    NSString *tunnelId = @"";
-    if (self.tunnelConfig != nil) {
-      tunnelId = self.tunnelConfig.id;
-    }
-    NSDictionary *response = @{
-      kMessageKeyAction : action,
-      kMessageKeyError : errMsg ?: [NSNull null],
-      kMessageKeyTunnelId : tunnelId
-    };
-    DDLogDebug(@"Received app message: %@, response: %@", action, response);
-    completionHandler([NSJSONSerialization dataWithJSONObject:response options:kNilOptions error:nil]);
-  };
-  if ([kActionStart isEqualToString:action] || [kActionRestart isEqualToString:action]) {
-    self.startCompletion = callbackWrapper;
-    if ([kActionRestart isEqualToString:action]) {
-      self.tunnelConfig = [[OutlineTunnel alloc] initWithId:message[kMessageKeyTunnelId]
-                                                     config:message[kMessageKeyConfig]];
-      [self reconnectTunnel:true];
-    }
-  } else if ([kActionStop isEqualToString:action]) {
-    self.stopCompletion = callbackWrapper;
-  } else if ([kActionGetTunnelId isEqualToString:action]) {
-    NSData *response = nil;
-    if (self.tunnelConfig != nil) {
-      response =
-          [NSJSONSerialization dataWithJSONObject:@{kMessageKeyTunnelId : self.tunnelConfig.id}
-                                          options:kNilOptions
-                                            error:nil];
-    }
-    completionHandler(response);
-  }
-}
-
-#pragma mark - Tunnel
-
-// Creates a OutlineTunnel from options supplied in |config|, or retrieves the last working
-// tunnel from disk. Normally the app provides a tunnel configuration. However, when the VPN
-// is started from settings or On Demand, the system launches this process without supplying a
-// configuration, so it is necessary to retrieve a previously persisted tunnel from disk.
-// To learn more about On Demand see: https://help.apple.com/deployment/ios/#/iord4804b742.
-- (OutlineTunnel *)retrieveTunnelConfig:(NSDictionary *)config {
-  OutlineTunnel *tunnelConfig;
-  if (config != nil && !config[kMessageKeyOnDemand]) {
-    tunnelConfig = [[OutlineTunnel alloc] initWithId:config[kMessageKeyTunnelId] config:config];
-  } else if (self.tunnelStore != nil) {
-    DDLogInfo(@"Retrieving tunnelConfig from store.");
-    tunnelConfig = [self.tunnelStore load];
-  }
-  return tunnelConfig;
-}
-
 # pragma mark - Network
 
-- (ShadowsocksClient*) getClientWithError:(NSError * _Nullable *)err {
-  ShadowsocksConfig* config = [[ShadowsocksConfig alloc] init];
-  config.host = self.hostNetworkAddress;
-  config.port = [self.tunnelConfig.port intValue];
-  config.password = self.tunnelConfig.password;
-  config.cipherName = self.tunnelConfig.method;
-  config.prefix = self.tunnelConfig.prefix;
-
-  ShadowsocksClient* client = ShadowsocksNewClient(config, err);
-  if (err != nil && *err != nil) {
-    DDLogError(@"Failed to construct client: %@", *err);
-=======
-  completionHandler();
-}
-
-# pragma mark - Network
-
-- (ShadowsocksClient*) newClient {
+- (ShadowsocksClient*) newClientWithError:(NSError * _Nullable *)err {
   // TODO(fortuna): Pass transport config as an opaque string to ShadowsocksNewClient.
   ShadowsocksConfig* config = [[ShadowsocksConfig alloc] init];
   config.host = self.hostNetworkAddress;
@@ -331,11 +168,10 @@
   config.password = self.transportConfig.password;
   config.cipherName = self.transportConfig.method;
   config.prefix = self.transportConfig.prefix;
-  NSError *err;
-  ShadowsocksClient* client = ShadowsocksNewClient(config, &err);
-  if (err != nil) {
-    DDLogInfo(@"Failed to construct client.");
->>>>>>> c69689ce
+
+  ShadowsocksClient* client = ShadowsocksNewClient(config, err);
+  if (err != nil && *err != nil) {
+    DDLogError(@"Failed to construct client: %@", *err);
   }
   return client;
 }
@@ -473,20 +309,12 @@
 - (void)reconnectTunnel {
   if (!self.transportConfig || !self.tunnel) {
     DDLogError(@"Failed to reconnect tunnel, missing tunnel configuration.");
-<<<<<<< HEAD
-    [self execAppCallbackForAction:kActionStart errorString:@"Missing tunnel configuration for reconnection"];
-=======
->>>>>>> c69689ce
     return;
   }
   const char *hostAddress = (const char *)[self.transportConfig.host UTF8String];
   NSString *activeHostNetworkAddress = getNetworkIpAddress(hostAddress);
   if (!activeHostNetworkAddress) {
     DDLogError(@"Failed to retrieve the remote host IP address in the network");
-<<<<<<< HEAD
-    [self execAppCallbackForAction:kActionStart errorString:@"Failed to resolve IP of host"];
-=======
->>>>>>> c69689ce
     return;
   }
   if ([activeHostNetworkAddress isEqualToString:self.hostNetworkAddress]) {
@@ -499,56 +327,6 @@
              }];
     return;
   }
-<<<<<<< HEAD
-
-  DDLogInfo(@"Configuration or host IP address changed with the network. Reconnecting tunnel.");
-  self.hostNetworkAddress = activeHostNetworkAddress;
-
-  NSError *err;
-  ShadowsocksClient* client = [self getClientWithError:&err];
-  if (err != nil) {
-    [self execAppCallbackForAction:kActionStart errorString:err.localizedDescription];
-    [self cancelTunnelWithError:[NSError errorWithDomain:NEVPNErrorDomain
-                                                    code:NEVPNErrorConfigurationInvalid
-                                                userInfo:nil]];
-    return;
-  }
-
-  long connStatus;
-  ShadowsocksCheckConnectivity(client, &connStatus, &err);
-  if (err != nil) {
-    DDLogError(@"Connectivity checks failed. Tearing down VPN");
-    [self execAppCallbackForAction:kActionStart errorString:err.localizedDescription];
-    [self cancelTunnelWithError:[NSError errorWithDomain:NEVPNErrorDomain
-                                                    code:NEVPNErrorConnectionFailed
-                                                userInfo:nil]];
-    return;
-  }
-
-  BOOL isUDPSupported = ((connStatus & ShadowsocksUDPConnected) == ShadowsocksUDPConnected);
-  [self startTun2SocksWithUDPSupported:isUDPSupported error:&err];
-  if (err != nil) {
-    DDLogError(@"Failed to reconnect tunnel. Tearing down VPN");
-    [self execAppCallbackForAction:kActionStart errorString:err.localizedDescription];
-    [self cancelTunnelWithError:[NSError errorWithDomain:NEVPNErrorDomain
-                                                    code:NEVPNErrorConnectionFailed
-                                                userInfo:nil]];
-    return;
-  }
-
-  [self connectTunnel:[OutlineTunnel getTunnelNetworkSettingsWithTunnelRemoteAddress:self.hostNetworkAddress]
-           completion:^(NSError *_Nullable error) {
-             if (error != nil) {
-               [self execAppCallbackForAction:kActionStart errorString:error.localizedDescription];
-               [self cancelTunnelWithError:error];
-               return;
-             }
-             self.tunnelStore.isUdpSupported = isUDPSupported;
-             [self.tunnelStore save:self.tunnelConfig];
-             [self execAppCallbackForAction:kActionStart errorString:nil];
-           }];
-=======
->>>>>>> c69689ce
 }
 
 - (BOOL)close:(NSError *_Nullable *)error {
@@ -581,16 +359,10 @@
     [self.tunnel disconnect];
   }
   __weak PacketTunnelProvider *weakSelf = self;
-<<<<<<< HEAD
-  ShadowsocksClient* client = [self getClientWithError:err];
+  ShadowsocksClient* client = [self newClientWithError:err];
   if (err != nil && *err != nil) {
     DDLogError(@"Failed to get tun2socks client: %@", *err);
     return;
-=======
-  ShadowsocksClient* client = [self newClient];
-  if (client == nil) {
-    return NO;
->>>>>>> c69689ce
   }
   self.tunnel = Tun2socksConnectShadowsocksTunnel(weakSelf, client, isUdpSupported, err);
   if (err != nil && *err != nil) {
@@ -605,24 +377,4 @@
   DDLogInfo(@"tun2socks started");
 }
 
-<<<<<<< HEAD
-# pragma mark - App IPC
-
-// Executes the callback (|startCompletion| or |stopCompletion|) for the given |action|.
-// Sends |errorString| (usually a JSON PlatformError) to the app to show the operation result, nil means success.
-// Callbacks are only executed once to prevent a bad access exception (EXC_BAD_ACCESS).
-- (void)execAppCallbackForAction:(NSString *)action errorString:(NSString * _Nullable)errMsg {
-  if ([kActionStart isEqualToString:action] && self.startCompletion != nil) {
-    self.startCompletion(errMsg);
-    self.startCompletion = nil;
-  } else if ([kActionStop isEqualToString:action] && self.stopCompletion != nil) {
-    self.stopCompletion(errMsg);
-    self.stopCompletion = nil;
-  } else {
-    DDLogWarn(@"No callback for action %@", action);
-  }
-}
-
-=======
->>>>>>> c69689ce
 @end