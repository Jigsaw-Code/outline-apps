--- conflicted
+++ resolved
@@ -1,6 +1,3 @@
-<<<<<<< HEAD
-globalThis.cordova.define('cordova/plugin_list', (require, exports, module) => {
-=======
 /**
  * Copyright 2024 The Outline Authors
  *
@@ -17,8 +14,7 @@
  * limitations under the License.
  */
 
-cordova.define('cordova/plugin_list', function(require, exports, module) {
->>>>>>> 95941aba
+globalThis.cordova.define('cordova/plugin_list', function(require, exports, module) {
   module.exports = [
     {
       id: 'cordova-plugin-clipboard.Clipboard',
