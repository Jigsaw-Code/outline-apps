--- conflicted
+++ resolved
@@ -95,27 +95,6 @@
                                                                           bundle:[NSBundle mainBundle]];
   self.popover.contentViewController.view = self.window.contentView;
 
-<<<<<<< HEAD
-  if ([self wasStartedByLauncherApp]) {
-    [OutlineVpn.shared startLastSuccessfulTunnel:^(NSString * _Nullable errMsg) {
-      if (errMsg != nil && errMsg.length > 0) {
-        NSLog(@"Failed to auto-connect the VPN on startup: %@", errMsg);
-      }
-    }];
-  } else {
-    // The rendering of the popover is relative to the app's status item in the status bar.
-    // Even though we've already created the status bar above, the popover is being created
-    // before the status item has been rendered in the UI. This causes the initial popover
-    // load to be "floating" and ends up aligned at the bottom of the screen. For this initial
-    // load we add a small artificial delay to prevent that from happening.
-    double delayInSeconds = 0.5;
-    dispatch_time_t popTime = dispatch_time(DISPATCH_TIME_NOW, delayInSeconds * NSEC_PER_SEC);
-    dispatch_after(popTime, dispatch_get_main_queue(), ^(void){
-      [self showPopover];
-    });
-  }
-  [self setAppLauncherEnabled:true];  // Enable app launcher to start on boot.
-=======
   // The rendering of the popover is relative to the app's status item in the status bar.
   // Even though we've already created the status bar above, the popover is being created
   // before the status item has been rendered in the UI. This causes the initial popover
@@ -126,7 +105,6 @@
   dispatch_after(popTime, dispatch_get_main_queue(), ^(void){
     [self showPopover];
   });
->>>>>>> d5626e70
 }
 
 - (void)applicationWillTerminate:(NSNotification *)notification {
