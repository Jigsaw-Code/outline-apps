// Copyright 2018 The Outline Authors
//
// Licensed under the Apache License, Version 2.0 (the "License");
// you may not use this file except in compliance with the License.
// You may obtain a copy of the License at
//
//      http://www.apache.org/licenses/LICENSE-2.0
//
// Unless required by applicable law or agreed to in writing, software
// distributed under the License is distributed on an "AS IS" BASIS,
// WITHOUT WARRANTIES OR CONDITIONS OF ANY KIND, either express or implied.
// See the License for the specific language governing permissions and
// limitations under the License.

import CocoaLumberjack
import CocoaLumberjackSwift
import NetworkExtension
import Sentry

import OutlineSentryLogger
import OutlineNotification
import OutlineTunnel

@objcMembers
class OutlinePlugin: CDVPlugin {

    private enum Action {
      static let start = "start"
      static let stop = "stop"
      static let onStatusChange = "onStatusChange"
    }

    public static let kMaxBreadcrumbs: UInt = 100

    private var sentryLogger: OutlineSentryLogger!
    private var statusCallbackId: String?

#if os(macOS) || targetEnvironment(macCatalyst)
    private static let kPlatform = "macOS"
#else
    private static let kPlatform = "iOS"
#endif
    private static let kAppGroup = "group.org.getoutline.client"

    override func pluginInitialize() {
#if DEBUG
      dynamicLogLevel = .all
#else
      dynamicLogLevel = .info
#endif
      self.sentryLogger = OutlineSentryLogger(forAppGroup: OutlinePlugin.kAppGroup)
      OutlineVpn.shared.onVpnStatusChange(onVpnStatusChange)

#if os(macOS)
      // cordova-osx does not support URL interception. Until it does, we have version-controlled
      // AppDelegate.m (intercept) and Outline-Info.plist (register protocol) to handle ss:// URLs.
      NotificationCenter.default.addObserver(
        self, selector: #selector(self.handleOpenUrl),
        name: .kHandleUrl,
        object: nil)
#endif

#if os(macOS) || targetEnvironment(macCatalyst)
      NotificationCenter.default.addObserver(
        self, selector: #selector(self.stopVpnOnAppQuit),
        name: .kAppQuit,
        object: nil)
#endif

#if os(iOS)
      self.migrateLocalStorage()
#endif
    }

    /**
     Starts the VPN. This method is idempotent for a given tunnel.
     - Parameters:
     - command: CDVInvokedUrlCommand, where command.arguments
     - tunnelId: string, ID of the tunnel
     - config: [String: Any], represents a server configuration
     */
    func start(_ command: CDVInvokedUrlCommand) {
<<<<<<< HEAD
        guard let tunnelId = command.argument(at: 0) as? String else {
            return sendError("Missing tunnel ID", callbackId: command.callbackId)
        }
        guard let name = command.argument(at: 1) as? String else {
            return sendError("Missing service name", callbackId: command.callbackId)
        }
        DDLogInfo("\(Action.start) \(name) (\(tunnelId))")
        // TODO(fortuna): Move the config validation to the config parsing code in Go.
        guard let configJson = command.argument(at: 2) as? [String: Any], containsExpectedKeys(configJson) else {
            return sendError("Invalid configuration", callbackId: command.callbackId)
        }
        OutlineVpn.shared.start(tunnelId, name:name, configJson:configJson) { errMsg in
            let error = errMsg ?? ""
            if error.isEmpty {
=======
      guard let tunnelId = command.argument(at: 0) as? String else {
        return sendError("Missing tunnel ID", callbackId: command.callbackId,
                         errorCode: OutlineVpn.ErrorCode.illegalServerConfiguration)
      }
      guard let name = command.argument(at: 1) as? String else {
        return sendError("Missing service name", callbackId: command.callbackId,
                         errorCode: OutlineVpn.ErrorCode.illegalServerConfiguration)
      }
      DDLogInfo("\(Action.start) \(name) (\(tunnelId))")
      // TODO(fortuna): Move the config validation to the config parsing code in Go.
      guard let configJson = command.argument(at: 2) as? [String: Any], containsExpectedKeys(configJson) else {
        return sendError("Invalid configuration", callbackId: command.callbackId,
                         errorCode: OutlineVpn.ErrorCode.illegalServerConfiguration)
      }
      Task {
        let errorCode = await OutlineVpn.shared.start(tunnelId, name:name, transportConfig:configJson)
        if errorCode == OutlineVpn.ErrorCode.noError {
>>>>>>> c69689ce
#if os(macOS) || targetEnvironment(macCatalyst)
          NotificationCenter.default.post(name: .kVpnConnected, object: nil)
#endif
<<<<<<< HEAD
                self.sendSuccess(callbackId: command.callbackId)
            } else {
                self.sendError(error, callbackId: command.callbackId)
            }
=======
          self.sendSuccess(callbackId: command.callbackId)
        } else {
          self.sendError("Failed to start VPN", callbackId: command.callbackId,
                         errorCode: errorCode)
>>>>>>> c69689ce
        }
      }
    }

    /**
     Stops the VPN. Sends an error if the given tunnel is not running.
     - Parameters:
     - command: CDVInvokedUrlCommand, where command.arguments
     - tunnelId: string, ID of the tunnel
     */
    func stop(_ command: CDVInvokedUrlCommand) {
        guard let tunnelId = command.argument(at: 0) as? String else {
            return sendError("Missing tunnel ID", callbackId: command.callbackId)
        }
        DDLogInfo("\(Action.stop) \(tunnelId)")
        Task {
          await OutlineVpn.shared.stop(tunnelId)
          sendSuccess(callbackId: command.callbackId)
  #if os(macOS) || targetEnvironment(macCatalyst)
          NotificationCenter.default.post(name: .kVpnDisconnected, object: nil)
  #endif
        }

    }

    func isRunning(_ command: CDVInvokedUrlCommand) {
<<<<<<< HEAD
        guard let tunnelId = command.argument(at: 0) as? String else {
            return sendError("Missing tunnel ID", callbackId: command.callbackId)
        }
        DDLogInfo("isRunning \(tunnelId) ?")
        sendSuccess(OutlineVpn.shared.isActive(tunnelId), callbackId: command.callbackId)
=======
      guard let tunnelId = command.argument(at: 0) as? String else {
        return sendError("Missing tunnel ID", callbackId: command.callbackId)
      }
      DDLogInfo("isRunning \(tunnelId)")
      Task {
        self.sendSuccess(await OutlineVpn.shared.isActive(tunnelId), callbackId: command.callbackId)
      }
>>>>>>> c69689ce
    }

    func onStatusChange(_ command: CDVInvokedUrlCommand) {
        DDLogInfo("OutlinePlugin: registering status callback")
        if let currentCallbackId = self.statusCallbackId {
            self.removeCallback(withId: currentCallbackId)
            self.statusCallbackId = nil
        }
        if let newCallbackId = command.callbackId {
            self.statusCallbackId = newCallbackId
        }
    }

    // MARK: Error reporting

    func initializeErrorReporting(_ command: CDVInvokedUrlCommand) {
        DDLogInfo("initializeErrorReporting")
        guard let sentryDsn = command.argument(at: 0) as? String else {
            return sendError("Missing error reporting API key.", callbackId: command.callbackId)
        }
        SentrySDK.start { options in
            options.dsn = sentryDsn
            options.maxBreadcrumbs = UInt(OutlinePlugin.kMaxBreadcrumbs)
            // Remove device identifier, timezone, and memory stats.
            options.beforeSend = { event in
                event.context?["app"]?.removeValue(forKey: "device_app_hash")
                if var device = event.context?["device"] {
                    device.removeValue(forKey: "timezone")
                    device.removeValue(forKey: "memory_size")
                    device.removeValue(forKey: "free_memory")
                    device.removeValue(forKey: "usable_memory")
                    device.removeValue(forKey: "storage_size")
                    event.context?["device"] = device
                }
                return event
            }
        }
        sendSuccess(true, callbackId: command.callbackId)
    }

    func reportEvents(_ command: CDVInvokedUrlCommand) {
        var uuid: String
        if let eventId = command.argument(at: 0) as? String {
            // Associate this event with the one reported from JS.
            SentrySDK.configureScope { scope in
                scope.setTag(value: eventId, key: "user_event_id")
            }
            uuid = eventId
        } else {
            uuid = NSUUID().uuidString
        }
        self.sentryLogger.addVpnExtensionLogsToSentry(maxBreadcrumbsToAdd: Int(OutlinePlugin.kMaxBreadcrumbs / 2))
        SentrySDK.capture(message: "\(OutlinePlugin.kPlatform) report (\(uuid))") { scope in
            scope.setLevel(.info)
        }
        self.sendSuccess(true, callbackId: command.callbackId)
    }

#if os(macOS)
    func quitApplication(_ command: CDVInvokedUrlCommand) {
        NSApplication.shared.terminate(self)
    }
#endif

  // MARK: Helpers

#if os(macOS)
  @objc private func handleOpenUrl(_ notification: Notification) {
    guard let url = notification.object as? String else {
      return NSLog("Received non-String object.");
    }
    NSLog("Intercepted URL.");
    guard let urlJson = try? JSONEncoder().encode(url),
          let encodedUrl = String(data: urlJson, encoding: .utf8) else {
         return NSLog("Failed to JS-encode intercepted URL")
    }
    DispatchQueue.global(qos: .background).async {
      while (self.webView.isLoading) {
        // Wait until the page is loaded in case the app launched with the intercepted URL.
        Thread.sleep(forTimeInterval: 0.5)
      }
      DispatchQueue.main.async {
        let handleOpenUrlJs = """
        document.addEventListener('deviceready', function() {
            if (typeof handleOpenURL === 'function') {
                handleOpenURL(\(encodedUrl));
            }
        });
        """
        self.webView.stringByEvaluatingJavaScript(from: handleOpenUrlJs)
      }
    }
  }
#endif

  @objc private func stopVpnOnAppQuit() {
    Task {
      await OutlineVpn.shared.stopActiveVpn()
    }
  }

  // Receives NEVPNStatusDidChange notifications. Calls onTunnelStatusChange for the active
  // tunnel.
  func onVpnStatusChange(vpnStatus: NEVPNStatus, tunnelId: String) {
    DDLogDebug("OutlinePlugin received onStatusChange (\(String(describing: vpnStatus))) for tunnel \(tunnelId)")
    guard let callbackId = self.statusCallbackId else {
      // No status change callback registered.
      return
    }
    var tunnelStatus: Int
    switch vpnStatus {
      case .connected:
#if os(macOS) || targetEnvironment(macCatalyst)
          NotificationCenter.default.post(name: .kVpnConnected, object: nil)
#endif
        tunnelStatus = OutlineTunnel.TunnelStatus.connected.rawValue
      case .disconnected:
#if os(macOS) || targetEnvironment(macCatalyst)
            NotificationCenter.default.post(name: .kVpnDisconnected, object: nil)
#endif
        tunnelStatus = OutlineTunnel.TunnelStatus.disconnected.rawValue
      case .disconnecting:
        tunnelStatus = OutlineTunnel.TunnelStatus.disconnecting.rawValue
      case .reasserting:
        tunnelStatus = OutlineTunnel.TunnelStatus.reconnecting.rawValue
      case .connecting:
        tunnelStatus = OutlineTunnel.TunnelStatus.reconnecting.rawValue
      default:
        return;  // Do not report transient or invalid states.
    }
    let result = CDVPluginResult(status: CDVCommandStatus_OK, messageAs: ["id": tunnelId, "status": Int32(tunnelStatus)])
    send(pluginResult: result, callbackId: callbackId, keepCallback: true)
  }

  // Returns whether |config| contains all the expected keys
  private func containsExpectedKeys(_ configJson: [String: Any]?) -> Bool {
    return configJson?["host"] != nil && configJson?["port"] != nil &&
        configJson?["password"] != nil && configJson?["method"] != nil
    }

    // MARK: Callback helpers

    private func sendSuccess(callbackId: String, keepCallback: Bool = false) {
        DDLogInfo("CordovaPlugin Success")
        let result = CDVPluginResult(status: CDVCommandStatus_OK)
        send(pluginResult: result, callbackId: callbackId, keepCallback: keepCallback)
    }

    private func sendSuccess(_ operationResult: Bool, callbackId: String, keepCallback: Bool = false) {
        DDLogInfo("CordovaPlugin Success: \(operationResult)")
        let result = CDVPluginResult(status: CDVCommandStatus_OK, messageAs: operationResult)
        send(pluginResult: result, callbackId: callbackId, keepCallback: keepCallback)
    }

    private func sendError(_ message: String, callbackId: String, keepCallback: Bool = false) {
        DDLogError("CordovaPlugin Error: \(message)")
        let result = CDVPluginResult(status: CDVCommandStatus_ERROR, messageAs: message)
        send(pluginResult: result, callbackId: callbackId, keepCallback: keepCallback)
    }

    private func send(pluginResult: CDVPluginResult?, callbackId: String, keepCallback: Bool) {
        guard let result = pluginResult else {
            return DDLogWarn("Missing plugin result");
        }
        result.setKeepCallbackAs(keepCallback)
        self.commandDelegate?.send(result, callbackId: callbackId)
    }

    private func removeCallback(withId callbackId: String) {
        guard let result = CDVPluginResult(status: CDVCommandStatus_NO_RESULT) else {
            return DDLogWarn("Missing plugin result for callback \(callbackId)");
        }
        result.setKeepCallbackAs(false)
        self.commandDelegate?.send(result, callbackId: callbackId)
    }

    // Migrates local storage files from UIWebView to WKWebView.
    private func migrateLocalStorage() {
      // Local storage backing files have the following naming format: $scheme_$hostname_$port.localstorage
      // With UIWebView, the app used the file:// scheme with no hostname and any port.
      let kUIWebViewLocalStorageFilename = "file__0.localstorage"
      // With WKWebView, the app uses the app:// scheme with localhost as a hostname and any port.
      let kWKWebViewLocalStorageFilename = "app_localhost_0.localstorage"

      let fileManager = FileManager.default
      let appLibraryDir = fileManager.urls(for: .libraryDirectory, in: .userDomainMask)[0]

      let uiWebViewLocalStorageDir: URL
#if targetEnvironment(macCatalyst)
        guard let bundleID = Bundle.main.bundleIdentifier else {
            return DDLogError("Unable to get bundleID for app.")
        }
        let appSupportDir = fileManager.urls(for: .applicationSupportDirectory, in: .userDomainMask)[0]
        uiWebViewLocalStorageDir = appSupportDir.appendingPathComponent(bundleID)
#else
        if fileManager.fileExists(atPath: appLibraryDir.appendingPathComponent(
            "WebKit/LocalStorage/\(kUIWebViewLocalStorageFilename)").relativePath) {
          uiWebViewLocalStorageDir = appLibraryDir.appendingPathComponent("WebKit/LocalStorage")
        } else {
          uiWebViewLocalStorageDir = appLibraryDir.appendingPathComponent("Caches")
        }
#endif
      let uiWebViewLocalStorage = uiWebViewLocalStorageDir.appendingPathComponent(kUIWebViewLocalStorageFilename)
      if !fileManager.fileExists(atPath: uiWebViewLocalStorage.relativePath) {
        return DDLogInfo("Not migrating, UIWebView local storage files missing.")
      }

      let wkWebViewLocalStorageDir = appLibraryDir.appendingPathComponent("WebKit/WebsiteData/LocalStorage/")
      let wkWebViewLocalStorage = wkWebViewLocalStorageDir.appendingPathComponent(kWKWebViewLocalStorageFilename)
      // Only copy the local storage files if they don't exist for WKWebView.
      if fileManager.fileExists(atPath: wkWebViewLocalStorage.relativePath) {
        return DDLogInfo("Not migrating, WKWebView local storage files present.")
      }
      DDLogInfo("Migrating UIWebView local storage to WKWebView")

      // Create the WKWebView local storage directory; this is safe if the directory already exists.
      do {
        try fileManager.createDirectory(at: wkWebViewLocalStorageDir, withIntermediateDirectories: true)
      } catch {
        return DDLogError("Failed to create WKWebView local storage directory")
      }

      // Create a tmp directory and copy onto it the local storage files.
      guard let tmpDir = try? fileManager.url(for: .itemReplacementDirectory, in: .userDomainMask,
                                              appropriateFor: wkWebViewLocalStorage, create: true) else {
        return DDLogError("Failed to create tmp dir")
      }
      do {
        try fileManager.copyItem(at: uiWebViewLocalStorage,
                                to: tmpDir.appendingPathComponent(wkWebViewLocalStorage.lastPathComponent))
        try fileManager.copyItem(at: URL.init(fileURLWithPath: "\(uiWebViewLocalStorage.relativePath)-shm"),
                                to: tmpDir.appendingPathComponent("\(kWKWebViewLocalStorageFilename)-shm"))
        try fileManager.copyItem(at: URL.init(fileURLWithPath: "\(uiWebViewLocalStorage.relativePath)-wal"),
                                to: tmpDir.appendingPathComponent("\(kWKWebViewLocalStorageFilename)-wal"))
      } catch {
        return DDLogError("Local storage migration failed.")
      }

      // Atomically move the tmp directory to the WKWebView local storage directory.
      guard let _ = try? fileManager.replaceItemAt(wkWebViewLocalStorageDir, withItemAt: tmpDir,
                                                  backupItemName: nil, options: .usingNewMetadataOnly) else {
        return DDLogError("Failed to copy tmp dir to WKWebView local storage dir")
      }

      DDLogInfo("Local storage migration succeeded")
    }
  }<|MERGE_RESOLUTION|>--- conflicted
+++ resolved
@@ -80,54 +80,26 @@
      - config: [String: Any], represents a server configuration
      */
     func start(_ command: CDVInvokedUrlCommand) {
-<<<<<<< HEAD
-        guard let tunnelId = command.argument(at: 0) as? String else {
-            return sendError("Missing tunnel ID", callbackId: command.callbackId)
-        }
-        guard let name = command.argument(at: 1) as? String else {
-            return sendError("Missing service name", callbackId: command.callbackId)
-        }
-        DDLogInfo("\(Action.start) \(name) (\(tunnelId))")
-        // TODO(fortuna): Move the config validation to the config parsing code in Go.
-        guard let configJson = command.argument(at: 2) as? [String: Any], containsExpectedKeys(configJson) else {
-            return sendError("Invalid configuration", callbackId: command.callbackId)
-        }
-        OutlineVpn.shared.start(tunnelId, name:name, configJson:configJson) { errMsg in
-            let error = errMsg ?? ""
-            if error.isEmpty {
-=======
       guard let tunnelId = command.argument(at: 0) as? String else {
-        return sendError("Missing tunnel ID", callbackId: command.callbackId,
-                         errorCode: OutlineVpn.ErrorCode.illegalServerConfiguration)
+        return sendError("Missing tunnel ID", callbackId: command.callbackId)
       }
       guard let name = command.argument(at: 1) as? String else {
-        return sendError("Missing service name", callbackId: command.callbackId,
-                         errorCode: OutlineVpn.ErrorCode.illegalServerConfiguration)
+        return sendError("Missing service name", callbackId: command.callbackId)
       }
       DDLogInfo("\(Action.start) \(name) (\(tunnelId))")
       // TODO(fortuna): Move the config validation to the config parsing code in Go.
       guard let configJson = command.argument(at: 2) as? [String: Any], containsExpectedKeys(configJson) else {
-        return sendError("Invalid configuration", callbackId: command.callbackId,
-                         errorCode: OutlineVpn.ErrorCode.illegalServerConfiguration)
+        return sendError("Invalid configuration", callbackId: command.callbackId)
       }
       Task {
-        let errorCode = await OutlineVpn.shared.start(tunnelId, name:name, transportConfig:configJson)
-        if errorCode == OutlineVpn.ErrorCode.noError {
->>>>>>> c69689ce
+        let errMsg = (await OutlineVpn.shared.start(tunnelId, name:name, transportConfig:configJson)) ?? ""
+        if errMsg.isEmpty {
 #if os(macOS) || targetEnvironment(macCatalyst)
           NotificationCenter.default.post(name: .kVpnConnected, object: nil)
 #endif
-<<<<<<< HEAD
-                self.sendSuccess(callbackId: command.callbackId)
-            } else {
-                self.sendError(error, callbackId: command.callbackId)
-            }
-=======
           self.sendSuccess(callbackId: command.callbackId)
         } else {
-          self.sendError("Failed to start VPN", callbackId: command.callbackId,
-                         errorCode: errorCode)
->>>>>>> c69689ce
+          self.sendError(error, callbackId: command.callbackId)
         }
       }
     }
@@ -154,13 +126,6 @@
     }
 
     func isRunning(_ command: CDVInvokedUrlCommand) {
-<<<<<<< HEAD
-        guard let tunnelId = command.argument(at: 0) as? String else {
-            return sendError("Missing tunnel ID", callbackId: command.callbackId)
-        }
-        DDLogInfo("isRunning \(tunnelId) ?")
-        sendSuccess(OutlineVpn.shared.isActive(tunnelId), callbackId: command.callbackId)
-=======
       guard let tunnelId = command.argument(at: 0) as? String else {
         return sendError("Missing tunnel ID", callbackId: command.callbackId)
       }
@@ -168,7 +133,6 @@
       Task {
         self.sendSuccess(await OutlineVpn.shared.isActive(tunnelId), callbackId: command.callbackId)
       }
->>>>>>> c69689ce
     }
 
     func onStatusChange(_ command: CDVInvokedUrlCommand) {
