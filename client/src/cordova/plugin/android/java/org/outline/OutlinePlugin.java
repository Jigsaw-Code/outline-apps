--- conflicted
+++ resolved
@@ -71,6 +71,7 @@
     }
 
     public final String value;
+
     Action(final String value) {
       this.value = value;
     }
@@ -81,10 +82,12 @@
     }
   }
 
-  // Encapsulates parameters to start the VPN asynchronously after requesting user permission.
+  // Encapsulates parameters to start the VPN asynchronously after requesting user
+  // permission.
   private static class StartVpnRequest {
     public final JSONArray args;
     public final CallbackContext callback;
+
     public StartVpnRequest(JSONArray args, CallbackContext callback) {
       this.args = args;
       this.callback = callback;
@@ -93,10 +96,13 @@
 
   private static final int REQUEST_CODE_PREPARE_VPN = 100;
 
-  // AIDL interface for VpnTunnelService, which is bound for the lifetime of this class.
+  // AIDL interface for VpnTunnelService, which is bound for the lifetime of this
+  // class.
   // The VpnTunnelService runs in a sub process and is thread-safe.
-  // A race condition may occur when calling methods on this instance if the service unbinds.
-  // We catch any exceptions, which should generally be transient and recoverable, and report them
+  // A race condition may occur when calling methods on this instance if the
+  // service unbinds.
+  // We catch any exceptions, which should generally be transient and recoverable,
+  // and report them
   // to the WebView.
   private IVpnTunnelService vpnTunnelService;
   private String errorReportingApiKey;
@@ -115,7 +121,8 @@
     @Override
     public void onServiceDisconnected(ComponentName className) {
       LOG.warning("VPN service disconnected");
-      // Rebind the service so the VPN automatically reconnects if the service process crashed.
+      // Rebind the service so the VPN automatically reconnects if the service process
+      // crashed.
       Context context = getBaseContext();
       Intent rebind = new Intent(context, VpnTunnelService.class);
       rebind.putExtra(VpnServiceStarter.AUTOSTART_EXTRA, true);
@@ -165,7 +172,8 @@
     }
 
     if (Action.START.is(action)) {
-      // Prepare the VPN before spawning a new thread. Fall through if it's already prepared.
+      // Prepare the VPN before spawning a new thread. Fall through if it's already
+      // prepared.
       try {
         if (!prepareVpnService()) {
           startVpnRequest = new StartVpnRequest(args, callbackContext);
@@ -191,12 +199,7 @@
           final String tunnelId = args.getString(0);
           final String serverName = args.getString(1);
           final JSONObject config = args.getJSONObject(2);
-<<<<<<< HEAD
-          sendActionResult(callback, startVpnTunnel(tunnelId, config));
-=======
-          int errorCode = startVpnTunnel(tunnelId, config, serverName);
-          sendErrorCode(callback, errorCode);
->>>>>>> c69689ce
+          sendActionResult(callback, startVpnTunnel(tunnelId, config, serverName));
         } else if (Action.STOP.is(action)) {
           final String tunnelId = args.getString(0);
           LOG.info(String.format(Locale.ROOT, "Stopping VPN tunnel %s", tunnelId));
@@ -210,7 +213,8 @@
           // Static actions
         } else if (Action.INIT_ERROR_REPORTING.is(action)) {
           errorReportingApiKey = args.getString(0);
-          // Treat failures to initialize error reporting as unexpected by propagating exceptions.
+          // Treat failures to initialize error reporting as unexpected by propagating
+          // exceptions.
           SentryErrorReporter.init(getBaseContext(), errorReportingApiKey);
           vpnTunnelService.initErrorReporting(errorReportingApiKey);
           callback.success();
@@ -230,7 +234,8 @@
     });
   }
 
-  // Requests user permission to connect the VPN. Returns true if permission was previously granted,
+  // Requests user permission to connect the VPN. Returns true if permission was
+  // previously granted,
   // and false if the OS prompt will be displayed.
   private boolean prepareVpnService() throws ActivityNotFoundException {
     LOG.fine("Preparing VPN.");
@@ -258,13 +263,9 @@
     startVpnRequest = null;
   }
 
-<<<<<<< HEAD
-  private String startVpnTunnel(final String tunnelId, final JSONObject config) throws Exception {
-    LOG.info(String.format(Locale.ROOT, "Starting VPN tunnel %s", tunnelId));
-=======
-  private int startVpnTunnel(final String tunnelId, final JSONObject config, final String serverName) throws Exception {
+  private String startVpnTunnel(final String tunnelId, final JSONObject config, final String serverName)
+      throws Exception {
     LOG.info(String.format(Locale.ROOT, "Starting VPN tunnel %s for server %s", tunnelId, serverName));
->>>>>>> c69689ce
     final TunnelConfig tunnelConfig;
     try {
       tunnelConfig = VpnTunnelService.makeTunnelConfig(tunnelId, config);
@@ -288,10 +289,10 @@
 
   // Broadcasts
 
-  private VpnTunnelBroadcastReceiver vpnTunnelBroadcastReceiver =
-      new VpnTunnelBroadcastReceiver(OutlinePlugin.this);
-
-  // Receiver to forward VPN service broadcasts to the WebView when the tunnel status changes.
+  private VpnTunnelBroadcastReceiver vpnTunnelBroadcastReceiver = new VpnTunnelBroadcastReceiver(OutlinePlugin.this);
+
+  // Receiver to forward VPN service broadcasts to the WebView when the tunnel
+  // status changes.
   private static class VpnTunnelBroadcastReceiver extends BroadcastReceiver {
     private final OutlinePlugin outlinePlugin;
 
@@ -348,10 +349,12 @@
   }
 
   /**
-   * Sends an action result represented by a nullable error string back to callback.
+   * Sends an action result represented by a nullable error string back to
+   * callback.
    * A null or empty error string means success, otherwise it means failure.
+   * 
    * @param callback The Cordova callback receiving the result.
-   * @param err A nullable error string.
+   * @param err      A nullable error string.
    */
   private void sendActionResult(final CallbackContext callback, String err) {
     if (err == null || err.isBlank()) {
