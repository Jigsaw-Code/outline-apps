// Copyright 2018 The Outline Authors
//
// Licensed under the Apache License, Version 2.0 (the "License");
// you may not use this file except in compliance with the License.
// You may obtain a copy of the License at
//
//      http://www.apache.org/licenses/LICENSE-2.0
//
// Unless required by applicable law or agreed to in writing, software
// distributed under the License is distributed on an "AS IS" BASIS,
// WITHOUT WARRANTIES OR CONDITIONS OF ANY KIND, either express or implied.
// See the License for the specific language governing permissions and
// limitations under the License.

package org.outline;

import android.app.Activity;
import android.content.ActivityNotFoundException;
import android.content.BroadcastReceiver;
import android.content.ComponentName;
import android.content.Context;
import android.content.Intent;
import android.content.IntentFilter;
import android.content.ServiceConnection;
import android.net.VpnService;
import android.os.IBinder;
import java.util.HashMap;
import java.util.Map;
import java.util.concurrent.ConcurrentHashMap;
import java.util.Locale;
import java.util.logging.Level;
import java.util.logging.Logger;
import org.apache.cordova.CallbackContext;
import org.apache.cordova.CordovaPlugin;
import org.apache.cordova.PluginResult;
import org.json.JSONArray;
import org.json.JSONException;
import org.json.JSONObject;
import org.outline.log.OutlineLogger;
import org.outline.log.SentryErrorReporter;
import org.outline.vpn.VpnServiceStarter;
import org.outline.vpn.VpnTunnelService;

import static org.outline.vpn.VpnTunnelService.ErrorCode;
import static org.outline.vpn.VpnTunnelService.MessageData;
import static org.outline.vpn.VpnTunnelService.TunnelStatus;

public class OutlinePlugin extends CordovaPlugin {
  private static final Logger LOG = Logger.getLogger(OutlinePlugin.class.getName());

  // Actions supported by this plugin.
  public enum Action {
    START("start"),
    STOP("stop"),
    ON_STATUS_CHANGE("onStatusChange"),
    IS_RUNNING("isRunning"),
    INIT_ERROR_REPORTING("initializeErrorReporting"),
    REPORT_EVENTS("reportEvents"),
    QUIT("quitApplication");

    private final static Map<String, Action> actions = new HashMap<>();
    static {
      for (Action action : Action.values()) {
        actions.put(action.value, action);
      }
    }

    // Returns whether |value| is a defined action.
    public static boolean hasValue(final String value) {
      return actions.containsKey(value);
    }

    public final String value;
    Action(final String value) {
      this.value = value;
    }

    // Returns whether |action| is the underlying value of this instance.
    public boolean is(final String action) {
      return this.value.equals(action);
    }
  }

  // Encapsulates parameters to start the VPN asynchronously after requesting user permission.
  private static class StartVpnRequest {
    public final JSONArray args;
    public final CallbackContext callback;
    public StartVpnRequest(JSONArray args, CallbackContext callback) {
      this.args = args;
      this.callback = callback;
    }
  }

  private static final int REQUEST_CODE_PREPARE_VPN = 100;

  // AIDL interface for VpnTunnelService, which is bound for the lifetime of this class.
  // The VpnTunnelService runs in a sub process and is thread-safe.
  // A race condition may occur when calling methods on this instance if the service unbinds.
  // We catch any exceptions, which should generally be transient and recoverable, and report them
  // to the WebView.
  private IVpnTunnelService vpnTunnelService;
  private String errorReportingApiKey;
  private StartVpnRequest startVpnRequest;
  // Tunnel status change callback by tunnel ID.
  private final Map<String, CallbackContext> tunnelStatusListeners = new ConcurrentHashMap<>();

  // Connection to the VPN service.
  private final ServiceConnection vpnServiceConnection = new ServiceConnection() {
    @Override
    public void onServiceConnected(ComponentName className, IBinder binder) {
      vpnTunnelService = IVpnTunnelService.Stub.asInterface(binder);
      LOG.info("VPN service connected");
    }

    @Override
    public void onServiceDisconnected(ComponentName className) {
      LOG.warning("VPN service disconnected");
      // Rebind the service so the VPN automatically reconnects if the service process crashed.
      Context context = getBaseContext();
      Intent rebind = new Intent(context, VpnTunnelService.class);
      rebind.putExtra(VpnServiceStarter.AUTOSTART_EXTRA, true);
      // Send the error reporting API key so the potential crash is reported.
      rebind.putExtra(MessageData.ERROR_REPORTING_API_KEY.value, errorReportingApiKey);
      context.bindService(rebind, vpnServiceConnection, Context.BIND_AUTO_CREATE);
    }
  };

  @Override
  protected void pluginInitialize() {
    OutlineLogger.registerLogHandler(SentryErrorReporter.BREADCRUMB_LOG_HANDLER);
    Context context = getBaseContext();
    IntentFilter broadcastFilter = new IntentFilter();
    broadcastFilter.addAction(VpnTunnelService.STATUS_BROADCAST_KEY);
    broadcastFilter.addCategory(context.getPackageName());
    context.registerReceiver(vpnTunnelBroadcastReceiver, broadcastFilter);

    context.bindService(new Intent(context, VpnTunnelService.class), vpnServiceConnection,
        Context.BIND_AUTO_CREATE);
  }

  @Override
  public void onDestroy() {
    Context context = getBaseContext();
    context.unregisterReceiver(vpnTunnelBroadcastReceiver);
    context.unbindService(vpnServiceConnection);
  }

  @Override
  public boolean execute(String action, JSONArray args, CallbackContext callbackContext)
      throws JSONException {
    if (!Action.hasValue(action)) {
      return false;
    }
    if (Action.QUIT.is(action)) {
      this.cordova.getActivity().finish();
      return true;
    }

    LOG.fine(String.format(Locale.ROOT, "Received action: %s", action));

    if (Action.ON_STATUS_CHANGE.is(action)) {
      // Store the callback so we can execute it asynchronously.
      final String tunnelId = args.getString(0);
      tunnelStatusListeners.put(tunnelId, callbackContext);
      return true;
    }

    if (Action.START.is(action)) {
      // Prepare the VPN before spawning a new thread. Fall through if it's already prepared.
      try {
        if (!prepareVpnService()) {
          startVpnRequest = new StartVpnRequest(args, callbackContext);
          return true;
        }
      } catch (ActivityNotFoundException e) {
        callbackContext.error(ErrorCode.UNEXPECTED.value);
        return true;
      }
    }

    executeAsync(action, args, callbackContext);
    return true;
  }

  // Executes an action asynchronously through the Cordova thread pool.
  private void executeAsync(
      final String action, final JSONArray args, final CallbackContext callback) {
    cordova.getThreadPool().execute(() -> {
      try {
        // Tunnel instance actions: tunnel ID is always the first argument.
        if (Action.START.is(action)) {
          final String tunnelId = args.getString(0);
<<<<<<< HEAD
          // TODO(fortuna): use serviceName.
          // final String name = args.getString(1);
          final JSONObject config = args.getJSONObject(2);
          int errorCode = startVpnTunnel(tunnelId, config);
=======
          final JSONObject config = args.getJSONObject(1);
          final String serverName = args.getString(2);
          int errorCode = startVpnTunnel(tunnelId, config, serverName);
>>>>>>> e44ced50
          sendErrorCode(callback, errorCode);
        } else if (Action.STOP.is(action)) {
          final String tunnelId = args.getString(0);
          LOG.info(String.format(Locale.ROOT, "Stopping VPN tunnel %s", tunnelId));
          int errorCode = vpnTunnelService.stopTunnel(tunnelId);
          sendErrorCode(callback, errorCode);
        } else if (Action.IS_RUNNING.is(action)) {
          final String tunnelId = args.getString(0);
          boolean isActive = isTunnelActive(tunnelId);
          callback.sendPluginResult(new PluginResult(PluginResult.Status.OK, isActive));

          // Static actions
        } else if (Action.INIT_ERROR_REPORTING.is(action)) {
          errorReportingApiKey = args.getString(0);
          // Treat failures to initialize error reporting as unexpected by propagating exceptions.
          SentryErrorReporter.init(getBaseContext(), errorReportingApiKey);
          vpnTunnelService.initErrorReporting(errorReportingApiKey);
          callback.success();
        } else if (Action.REPORT_EVENTS.is(action)) {
          final String uuid = args.getString(0);
          SentryErrorReporter.send(uuid);
          callback.success();
        } else {
          throw new IllegalArgumentException(
              String.format(Locale.ROOT, "Unexpected action %s", action));
        }
      } catch (Exception e) {
        LOG.log(Level.SEVERE,
            String.format(Locale.ROOT, "Unexpected error while executing action: %s", action), e);
        callback.error(ErrorCode.UNEXPECTED.value);
      }
    });
  }

  // Requests user permission to connect the VPN. Returns true if permission was previously granted,
  // and false if the OS prompt will be displayed.
  private boolean prepareVpnService() throws ActivityNotFoundException {
    LOG.fine("Preparing VPN.");
    Intent prepareVpnIntent = VpnService.prepare(getBaseContext());
    if (prepareVpnIntent == null) {
      return true;
    }
    LOG.info("Prepare VPN with activity");
    cordova.startActivityForResult(this, prepareVpnIntent, REQUEST_CODE_PREPARE_VPN);
    return false;
  }

  @Override
  public void onActivityResult(int request, int result, Intent data) {
    if (request != REQUEST_CODE_PREPARE_VPN) {
      LOG.warning("Received non-requested activity result.");
      return;
    }
    if (result != Activity.RESULT_OK) {
      LOG.warning("Failed to prepare VPN.");
      sendErrorCode(startVpnRequest.callback, ErrorCode.VPN_PERMISSION_NOT_GRANTED.value);
      return;
    }
    executeAsync(Action.START.value, startVpnRequest.args, startVpnRequest.callback);
    startVpnRequest = null;
  }

  private int startVpnTunnel(final String tunnelId, final JSONObject config, final String serverName) throws Exception {
    LOG.info(String.format(Locale.ROOT, "Starting VPN tunnel %s", tunnelId));
    final TunnelConfig tunnelConfig;
    try {
      tunnelConfig = VpnTunnelService.makeTunnelConfig(tunnelId, config);
    } catch (Exception e) {
      LOG.log(Level.SEVERE, "Failed to retrieve the tunnel proxy config.", e);
      return ErrorCode.ILLEGAL_SERVER_CONFIGURATION.value;
    }
    return vpnTunnelService.startTunnel(tunnelConfig, serverName);
  }

  // Returns whether the VPN service is running a particular tunnel instance.
  private boolean isTunnelActive(final String tunnelId) {
    try {
      return vpnTunnelService.isTunnelActive(tunnelId);
    } catch (Exception e) {
      LOG.log(Level.SEVERE,
          String.format(Locale.ROOT, "Failed to determine if tunnel is active: %s", tunnelId), e);
    }
    return false;
  }

  // Broadcasts

  private VpnTunnelBroadcastReceiver vpnTunnelBroadcastReceiver =
      new VpnTunnelBroadcastReceiver(OutlinePlugin.this);

  // Receiver to forward VPN service broadcasts to the WebView when the tunnel status changes.
  private static class VpnTunnelBroadcastReceiver extends BroadcastReceiver {
    private final OutlinePlugin outlinePlugin;

    public VpnTunnelBroadcastReceiver(OutlinePlugin outlinePlugin) {
      this.outlinePlugin = outlinePlugin;
    }

    @Override
    public void onReceive(Context context, Intent intent) {
      final String tunnelId = intent.getStringExtra(MessageData.TUNNEL_ID.value);
      if (tunnelId == null) {
        LOG.warning("Tunnel status broadcast missing tunnel ID");
        return;
      }
      CallbackContext callback = outlinePlugin.tunnelStatusListeners.get(tunnelId);
      if (callback == null) {
        LOG.warning(String.format(
            Locale.ROOT, "Failed to retrieve status listener for tunnel ID %s", tunnelId));
        return;
      }
      int status = intent.getIntExtra(MessageData.PAYLOAD.value, TunnelStatus.INVALID.value);
      LOG.fine(String.format(Locale.ROOT, "VPN connectivity changed: %s, %d", tunnelId, status));

      PluginResult result = new PluginResult(PluginResult.Status.OK, status);
      // Keep the tunnel status callback so it can be called multiple times.
      result.setKeepCallback(true);
      callback.sendPluginResult(result);
    }
  };

  // Helpers

  private Context getBaseContext() {
    return this.cordova.getActivity().getApplicationContext();
  }

  private void sendErrorCode(final CallbackContext callback, int errorCode) {
    if (errorCode == ErrorCode.NO_ERROR.value) {
      callback.success();
    } else {
      callback.error(errorCode);
    }
  }
}<|MERGE_RESOLUTION|>--- conflicted
+++ resolved
@@ -190,16 +190,9 @@
         // Tunnel instance actions: tunnel ID is always the first argument.
         if (Action.START.is(action)) {
           final String tunnelId = args.getString(0);
-<<<<<<< HEAD
-          // TODO(fortuna): use serviceName.
-          // final String name = args.getString(1);
+          final String serverName = args.getString(1);
           final JSONObject config = args.getJSONObject(2);
-          int errorCode = startVpnTunnel(tunnelId, config);
-=======
-          final JSONObject config = args.getJSONObject(1);
-          final String serverName = args.getString(2);
           int errorCode = startVpnTunnel(tunnelId, config, serverName);
->>>>>>> e44ced50
           sendErrorCode(callback, errorCode);
         } else if (Action.STOP.is(action)) {
           final String tunnelId = args.getString(0);
