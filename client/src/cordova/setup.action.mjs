// Copyright 2022 The Outline Authors
//
// Licensed under the Apache License, Version 2.0 (the "License");
// you may not use this file except in compliance with the License.
// You may obtain a copy of the License at
//
//      http://www.apache.org/licenses/LICENSE-2.0
//
// Unless required by applicable law or agreed to in writing, software
// distributed under the License is distributed on an "AS IS" BASIS,
// WITHOUT WARRANTIES OR CONDITIONS OF ANY KIND, either express or implied.
// See the License for the specific language governing permissions and
// limitations under the License.

import os from 'os';
import path from 'path';
import url from 'url';

import {getRootDir} from '@outline/infrastructure/build/get_root_dir.mjs';
import {runAction} from '@outline/infrastructure/build/run_action.mjs';
import {spawnStream} from '@outline/infrastructure/build/spawn_stream.mjs';
import chalk from 'chalk';
import cordovaLib from 'cordova-lib';
import replace from 'replace-in-file';
import rmfr from 'rmfr';

import {getBuildParameters} from '../../build/get_build_parameters.mjs';

const {cordova} = cordovaLib;
const WORKING_CORDOVA_OSX_COMMIT = '07e62a53aa6a8a828fd988bc9e884c38c3495a67';

/**
 * @description Prepares the paramterized cordova project (ios, macos, android) for being built.
 * We have a couple custom things we must do - like rsyncing code from our apple project into the project
 * cordova creates.
 *
 * @param {string[]} parameters
 */
export async function main(...parameters) {
  const {platform, buildMode, verbose, buildNumber, versionName} = getBuildParameters(parameters);

  await runAction('client/src/www/build', ...parameters);
<<<<<<< HEAD
  await runAction('client/go/build', ...parameters);

  await rmfr(path.resolve(getRootDir(), 'platforms'));
  await rmfr(path.resolve(getRootDir(), 'plugins'));
=======
  await runAction('client/src/tun2socks/build', ...parameters);
  
  const CORDOVA_PROJECT_DIR =  path.resolve(getRootDir(), 'client');
  await rmfr(path.resolve(CORDOVA_PROJECT_DIR, 'platforms'));
  await rmfr(path.resolve(CORDOVA_PROJECT_DIR, 'plugins'));
>>>>>>> 9e2e8d74

  if (verbose) {
    cordova.on('verbose', message => console.debug(`[cordova:verbose] ${message}`));
  }

  // this is so cordova doesn't complain about not being in a cordova project
  process.env.PWD = path.resolve(getRootDir(), 'client');

  switch (platform + buildMode) {
    case 'android' + 'debug':
      return androidDebug(verbose);
    case 'android' + 'release':
      console.warn('NOTE: You must open the Outline.zip file after building to upload to the Play Store.');
      return androidRelease(versionName, buildNumber, verbose);
    case 'ios' + 'debug':
    case 'maccatalyst' + 'debug':
      return appleIosDebug(verbose);
    case 'macos' + 'debug':
      return appleMacOsDebug(verbose);
    case 'ios' + 'release':
    case 'maccatalyst' + 'release':
      return appleIosRelease(versionName, buildNumber, verbose);
    case 'macos' + 'release':
      return appleMacOsRelease(versionName, buildNumber, verbose);
    case 'browser' + 'debug':
    default:
      return cordova.prepare({
        platforms: ['browser'],
        save: false,
      });
  }
}

async function androidDebug(verbose) {
  await cordova.prepare({
    platforms: ['android'],
    save: false,
    verbose,
  });
}

async function makeReplacements(replacements) {
  let results = [];

  for (const replacement of replacements) {
    results = [...results, ...(await replace(replacement))];
  }
}

async function androidRelease(versionName, buildNumber, verbose) {
  await cordova.prepare({
    platforms: ['android'],
    save: false,
    verbose,
  });

  const manifestXmlGlob = path.join(getRootDir(), 'platforms', 'android', '**', 'AndroidManifest.xml');
  const configXmlGlob = path.join(getRootDir(), 'platforms', 'android', '**', 'config.xml');

  await makeReplacements([
    {
      files: manifestXmlGlob,
      from: ['android:versionName="1.0"', 'android:versionName="0.0.0-debug"'],
      to: `android:versionName="${versionName}"`,
    },
    {
      files: manifestXmlGlob,
      from: 'android:versionCode="1"',
      to: `android:versionCode="${buildNumber}"`,
    },
    {
      files: configXmlGlob,
      from: 'version="0.0.0-debug"',
      to: `version="${versionName}"`,
    },
    {
      files: configXmlGlob,
      from: 'android-versionCode="1"',
      to: `android-versionCode="${buildNumber}"`,
    },
  ]);
}

async function appleIosDebug(verbose) {
  if (os.platform() !== 'darwin') {
    throw new Error('Building an Apple binary requires xcodebuild and can only be done on MacOS');
  }

  await cordova.prepare({
    platforms: ['ios'],
    save: false,
    verbose,
  });

  // TODO(daniellacosse): move this to a cordova hook
  await spawnStream('rsync', '-avc', 'src/cordova/apple/xcode/ios/', 'platforms/ios/');
}

async function appleMacOsDebug(verbose) {
  if (os.platform() !== 'darwin') {
    throw new Error('Building an Apple binary requires xcodebuild and can only be done on MacOS');
  }

  console.warn(
    chalk.yellow('Debug mode on the MacOS client is currently broken. Try running with `--buildMode=release` instead.')
  );

  await cordova.platform('add', [`github:apache/cordova-osx#${WORKING_CORDOVA_OSX_COMMIT}`], {save: false});

  await cordova.prepare({
    platforms: ['osx'],
    save: false,
    verbose,
  });

  // TODO(daniellacosse): move this to a cordova hook
  await spawnStream('rsync', '-avc', 'src/cordova/apple/xcode/macos/', 'platforms/osx/');
}

async function setAppleVersion(platform, versionName, buildNumber) {
  await makeReplacements([
    {
      files: `platforms/${platform}/Outline/*.plist`,
      from: /<key>CFBundleShortVersionString<\/key>\s*<string>.*<\/string>/g,
      to: `<key>CFBundleShortVersionString</key>\n  <string>${versionName}</string>`,
    },
    {
      files: `platforms/${platform}/Outline/*.plist`,
      from: /<key>CFBundleVersion<\/key>\s*<string>.*<\/string>/g,
      to: `<key>CFBundleVersion</key>\n  <string>${buildNumber}</string>`,
    },
  ]);
}

async function appleIosRelease(version, buildNumber, verbose) {
  if (os.platform() !== 'darwin') {
    throw new Error('Building an Apple binary requires xcodebuild and can only be done on MacOS');
  }

  await cordova.prepare({
    platforms: ['ios'],
    save: false,
    verbose,
  });

  // TODO(daniellacosse): move this to a cordova hook
  await spawnStream('rsync', '-avc', 'src/cordova/apple/xcode/ios/', 'platforms/ios/');

  await setAppleVersion('ios', version, buildNumber);
}

async function appleMacOsRelease(version, buildNumber, verbose) {
  if (os.platform() !== 'darwin') {
    throw new Error('Building an Apple binary requires xcodebuild and can only be done on MacOS');
  }

  await cordova.platform('add', [`github:apache/cordova-osx#${WORKING_CORDOVA_OSX_COMMIT}`], {save: false});

  await cordova.prepare({
    platforms: ['osx'],
    save: false,
    verbose,
  });

  // TODO(daniellacosse): move this to a cordova hook
  await spawnStream('rsync', '-avc', 'src/cordova/apple/xcode/macos/', 'platforms/osx/');

  await setAppleVersion('osx', version, buildNumber);
}

if (import.meta.url === url.pathToFileURL(process.argv[1]).href) {
  await main(...process.argv.slice(2));
}<|MERGE_RESOLUTION|>--- conflicted
+++ resolved
@@ -40,18 +40,11 @@
   const {platform, buildMode, verbose, buildNumber, versionName} = getBuildParameters(parameters);
 
   await runAction('client/src/www/build', ...parameters);
-<<<<<<< HEAD
   await runAction('client/go/build', ...parameters);
-
-  await rmfr(path.resolve(getRootDir(), 'platforms'));
-  await rmfr(path.resolve(getRootDir(), 'plugins'));
-=======
-  await runAction('client/src/tun2socks/build', ...parameters);
   
   const CORDOVA_PROJECT_DIR =  path.resolve(getRootDir(), 'client');
   await rmfr(path.resolve(CORDOVA_PROJECT_DIR, 'platforms'));
   await rmfr(path.resolve(CORDOVA_PROJECT_DIR, 'plugins'));
->>>>>>> 9e2e8d74
 
   if (verbose) {
     cordova.on('verbose', message => console.debug(`[cordova:verbose] ${message}`));
