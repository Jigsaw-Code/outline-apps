// Copyright 2020 The Outline Authors
//
// Licensed under the Apache License, Version 2.0 (the "License");
// you may not use this file except in compliance with the License.
// You may obtain a copy of the License at
//
//      http://www.apache.org/licenses/LICENSE-2.0
//
// Unless required by applicable law or agreed to in writing, software
// distributed under the License is distributed on an "AS IS" BASIS,
// WITHOUT WARRANTIES OR CONDITIONS OF ANY KIND, either express or implied.
// See the License for the specific language governing permissions and
// limitations under the License.

package org.outline;

import org.outline.TunnelConfig;

/**
 * AIDL for org.outline.vpn.VpnTunnelService.
 */
interface IVpnTunnelService {
  /**
   * Establishes a system-wide VPN connected to a remote Shadowsocks proxy server.
   * All device traffic is routed as follows:
   *  |VPN TUN interface| <-> |outline-go-tun2socks| <-> |Shadowsocks server|.
   *
   * This method can be called multiple times with different configurations. The VPN will not be
   * torn down. Broadcasts an intent with action OutlinePlugin.Action.START and an error code
   * extra with the result of the operation, as defined in OutlinePlugin.ErrorCode. Displays a
   * persistent notification for the duration of the tunnel.
   *
   * @param serverName the server to which this tunnel connects.
   * @param config tunnel configuration parameters.
   * @param isAutoStart boolean whether the tunnel was started without user intervention.
   * @return a JSON string representing a PlatformError. Null or empty means there are no errors.
   */
<<<<<<< HEAD
  String startTunnel(in TunnelConfig config);
=======
  int startTunnel(String serverName, in TunnelConfig config);
>>>>>>> c69689ce

  /**
   * Tears down a tunnel started by calling `startTunnel`. Stops tun2socks, shadowsocks, and
   * the system-wide VPN.
   *
   * @param tunnelId unique identifier for the tunnel.
   * @return error code representing whether the operation was successful.
   */
  int stopTunnel(String tunnelId);

  /**
   * Determines whether a tunnel has been started.
   *
   * @param tunnelId unique identifier for the tunnel.
   * @return boolean indicating whether the tunnel is active.
   */
  boolean isTunnelActive(String tunnelId);

  /**
   * Initializes the error reporting framework on the VPN service process.
   *
   * @param apiKey Sentry API key.
   */
  void initErrorReporting(String apiKey);
}<|MERGE_RESOLUTION|>--- conflicted
+++ resolved
@@ -35,11 +35,7 @@
    * @param isAutoStart boolean whether the tunnel was started without user intervention.
    * @return a JSON string representing a PlatformError. Null or empty means there are no errors.
    */
-<<<<<<< HEAD
-  String startTunnel(in TunnelConfig config);
-=======
   int startTunnel(String serverName, in TunnelConfig config);
->>>>>>> c69689ce
 
   /**
    * Tears down a tunnel started by calling `startTunnel`. Stops tun2socks, shadowsocks, and
