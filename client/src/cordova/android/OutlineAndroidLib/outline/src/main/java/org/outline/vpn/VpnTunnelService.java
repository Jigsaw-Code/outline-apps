// Copyright 2018 The Outline Authors
//
// Licensed under the Apache License, Version 2.0 (the "License");
// you may not use this file except in compliance with the License.
// You may obtain a copy of the License at
//
//      http://www.apache.org/licenses/LICENSE-2.0
//
// Unless required by applicable law or agreed to in writing, software
// distributed under the License is distributed on an "AS IS" BASIS,
// WITHOUT WARRANTIES OR CONDITIONS OF ANY KIND, either express or implied.
// See the License for the specific language governing permissions and
// limitations under the License.

package org.outline.vpn;

import android.app.Notification;
import android.app.NotificationChannel;
import android.app.NotificationManager;
import android.app.PendingIntent;
import android.content.Context;
import android.content.Intent;
import android.content.pm.ApplicationInfo;
import android.content.pm.PackageManager;
import android.net.ConnectivityManager;
import android.net.Network;
import android.net.NetworkCapabilities;
import android.net.NetworkInfo;
import android.net.NetworkRequest;
import android.net.VpnService;
import android.os.Build;
import android.os.IBinder;
import java.util.Locale;
import java.util.logging.Level;
import java.util.logging.Logger;
import org.json.JSONException;
import org.json.JSONObject;
import org.outline.IVpnTunnelService;
import org.outline.TunnelConfig;
import org.outline.log.SentryErrorReporter;
import org.outline.shadowsocks.ShadowsocksConfig;
import shadowsocks.Shadowsocks;

/**
 * Android service responsible for managing a VPN tunnel. Clients must bind to this
 * service in order to access its APIs.
 */
public class VpnTunnelService extends VpnService {
  private static final Logger LOG = Logger.getLogger(VpnTunnelService.class.getName());
  private static final int NOTIFICATION_SERVICE_ID = 1;
  private static final int NOTIFICATION_COLOR = 0x00BFA5;
  private static final String NOTIFICATION_CHANNEL_ID = "outline-vpn";
  private static final String TUNNEL_ID_KEY = "id";
  private static final String TUNNEL_CONFIG_KEY = "config";
  private static final String TUNNEL_SERVER_NAME = "serverName";

  public static final String STATUS_BROADCAST_KEY = "onStatusChange";

  // Plugin error codes. Keep in sync with www/model/errors.ts.
  public enum ErrorCode {
    NO_ERROR(0),
    UNEXPECTED(1),
    VPN_PERMISSION_NOT_GRANTED(2),
    INVALID_SERVER_CREDENTIALS(3),
    UDP_RELAY_NOT_ENABLED(4),
    SERVER_UNREACHABLE(5),
    VPN_START_FAILURE(6),
    ILLEGAL_SERVER_CONFIGURATION(7),
    SHADOWSOCKS_START_FAILURE(8),
    CONFIGURE_SYSTEM_PROXY_FAILURE(9),
    NO_ADMIN_PERMISSIONS(10),
    UNSUPPORTED_ROUTING_TABLE(11),
    SYSTEM_MISCONFIGURED(12);

    public final int value;
    ErrorCode(int value) {
      this.value = value;
    }
  }

  public enum TunnelStatus {
    INVALID(-1), // Internal use only.
    CONNECTED(0),
    DISCONNECTED(1),
    RECONNECTING(2);

    public final int value;
    TunnelStatus(int value) {
      this.value = value;
    }
  }

  // IPC message and intent parameters.
  public enum MessageData {
    TUNNEL_ID("tunnelId"),
    TUNNEL_CONFIG("tunnelConfig"),
    ACTION("action"),
    PAYLOAD("payload"),
    ERROR_REPORTING_API_KEY("errorReportingApiKey");

    public final String value;
    MessageData(final String value) {
      this.value = value;
    }
  }

  private VpnTunnel vpnTunnel;
  private TunnelConfig tunnelConfig;
  private NetworkConnectivityMonitor networkConnectivityMonitor;
  private VpnTunnelStore tunnelStore;
  private Notification.Builder notificationBuilder;

  private final IVpnTunnelService.Stub binder = new IVpnTunnelService.Stub() {
    @Override
<<<<<<< HEAD
    public String startTunnel(TunnelConfig config) {
      return VpnTunnelService.this.startTunnel(config);
=======
    public int startTunnel(String serverName, TunnelConfig config) {
      return VpnTunnelService.this.startTunnel(serverName, config).value;
>>>>>>> c69689ce
    }

    @Override
    public int stopTunnel(String tunnelId) {
      return VpnTunnelService.this.stopTunnel(tunnelId).value;
    }

    @Override
    public boolean isTunnelActive(String tunnelId) {
      return VpnTunnelService.this.isTunnelActive(tunnelId);
    }

    @Override
    public void initErrorReporting(String apiKey) {
      VpnTunnelService.this.initErrorReporting(apiKey);
    }
  };

  @Override
  public void onCreate() {
    LOG.info("Creating VPN service.");
    vpnTunnel = new VpnTunnel(this);
    networkConnectivityMonitor = new NetworkConnectivityMonitor();
    tunnelStore = new VpnTunnelStore(VpnTunnelService.this);
  }

  @Override
  public IBinder onBind(Intent intent) {
    LOG.info(String.format(Locale.ROOT, "Binding VPN service: %s", intent));
    String action = intent.getAction();
    if (action != null && action.equals(SERVICE_INTERFACE)) {
      return super.onBind(intent);
    }
    if (intent.getBooleanExtra(VpnServiceStarter.AUTOSTART_EXTRA, false)) {
      startLastSuccessfulTunnel();
    }
    String errorReportingApiKey =
        intent.getStringExtra(MessageData.ERROR_REPORTING_API_KEY.value);
    if (errorReportingApiKey != null) {
      initErrorReporting(errorReportingApiKey);
    }
    return binder;
  }

  @Override
  public int onStartCommand(Intent intent, int flags, int startId) {
    LOG.info(String.format(Locale.ROOT, "Starting VPN service: %s", intent));
    int superOnStartReturnValue = super.onStartCommand(intent, flags, startId);
    if (intent != null) {
      // VpnServiceStarter puts AUTOSTART_EXTRA in the intent when the service starts automatically.
      boolean startedByVpnStarter =
          intent.getBooleanExtra(VpnServiceStarter.AUTOSTART_EXTRA, false);
      boolean startedByAlwaysOn = VpnService.SERVICE_INTERFACE.equals(intent.getAction());
      if (startedByVpnStarter || startedByAlwaysOn) {
        startLastSuccessfulTunnel();
      }
    }
    return superOnStartReturnValue;
  }

  @Override
  public void onRevoke() {
    LOG.info("VPN revoked.");
    broadcastVpnConnectivityChange(TunnelStatus.DISCONNECTED);
    tearDownActiveTunnel();
  }

  @Override
  public void onDestroy() {
    LOG.info("Destroying VPN service.");
    tearDownActiveTunnel();
  }

  public VpnService.Builder newBuilder() {
    return new VpnService.Builder();
  }

  /**
   * Helper method to build a TunnelConfig from a JSON object.
   *
   * @param tunnelId unique identifier for the tunnel.
   * @param config JSON object containing TunnelConfig values.
   * @throws IllegalArgumentException if `tunnelId` or `config` are null.
   * @throws JSONException if parsing `config` fails.
   * @return populated TunnelConfig
   */
  public static TunnelConfig makeTunnelConfig(final String tunnelId, final JSONObject config)
      throws Exception {
    if (tunnelId == null || config == null) {
      throw new IllegalArgumentException("Must provide a tunnel ID and JSON configuration");
    }
    final TunnelConfig tunnelConfig = new TunnelConfig();
    tunnelConfig.id = tunnelId;
    tunnelConfig.proxy = new ShadowsocksConfig();
    tunnelConfig.proxy.host = config.getString("host");
    tunnelConfig.proxy.port = config.getInt("port");
    tunnelConfig.proxy.password = config.getString("password");
    tunnelConfig.proxy.method = config.getString("method");
    // `name` and `prefix` are optional properties.
    try {
      tunnelConfig.name = config.getString("name");
    } catch (JSONException e) {
      LOG.fine("Tunnel config missing name");
    }
    String prefix = null;
    try {
      prefix = config.getString("prefix");
      LOG.fine("Activating experimental prefix support");
    } catch (JSONException e) {
      // pass
    }
    if (prefix != null) {
      tunnelConfig.proxy.prefix = new byte[prefix.length()];
      for (int i = 0; i < prefix.length(); i++) {
        char c = prefix.charAt(i);
        if ((c & 0xFF) != c) {
          throw new JSONException(String.format("Prefix character '%c' is out of range", c));
        }
        tunnelConfig.proxy.prefix[i] = (byte)c;
      }
    }
    return tunnelConfig;
  }

  // Tunnel API

<<<<<<< HEAD
  private String startTunnel(final TunnelConfig config) {
    return startTunnel(config, false);
  }

  private synchronized String startTunnel(
      final TunnelConfig config, boolean isAutoStart) {
    LOG.info(String.format(Locale.ROOT, "Starting tunnel %s.", config.id));
=======
  private ErrorCode startTunnel(final String serverName, final TunnelConfig config) {
    return startTunnel(config, serverName, false);
  }

  private synchronized ErrorCode startTunnel(
      final TunnelConfig config, final String serverName, boolean isAutoStart) {
    LOG.info(String.format(Locale.ROOT, "Starting tunnel %s for server %s", config.id, serverName));
>>>>>>> c69689ce
    if (config.id == null || config.proxy == null) {
      return "ILLEGAL_SERVER_CONFIGURATION";
    }
    final boolean isRestart = tunnelConfig != null;
    if (isRestart) {
      // Broadcast the previous instance disconnect event before reassigning the tunnel config.
      broadcastVpnConnectivityChange(TunnelStatus.DISCONNECTED);
      stopForeground();
      try {
        // Disconnect the tunnel; do not tear down the VPN to avoid leaking traffic.
        vpnTunnel.disconnectTunnel();
      } catch (Exception e) {
        LOG.log(Level.SEVERE, "Failed to disconnect tunnel", e);
      }
    }

    final shadowsocks.Config configCopy = new shadowsocks.Config();
    configCopy.setHost(config.proxy.host);
    configCopy.setPort(config.proxy.port);
    configCopy.setCipherName(config.proxy.method);
    configCopy.setPassword(config.proxy.password);
    configCopy.setPrefix(config.proxy.prefix);
    final shadowsocks.Client client;
    try {
      client = new shadowsocks.Client(configCopy);
    } catch (Exception e) {
      LOG.log(Level.WARNING, "shadowsocks.Client initialization failed", e);
      tearDownActiveTunnel();
      return e.getMessage();
    }

    boolean udpSupported = false;
    if (!isAutoStart) {
      try {
        // Do not perform connectivity checks when connecting on startup. We should avoid failing
        // the connection due to a network error, as network may not be ready.
        udpSupported = checkUDPConnectivity(client);
      } catch (Exception e) {
        LOG.log(Level.SEVERE, "Connectivity checks failed", e);
        tearDownActiveTunnel();
        return e.getMessage();
      }
    }
    tunnelConfig = config;

    if (!isRestart) {
      // Only establish the VPN if this is not a tunnel restart.
      if (!vpnTunnel.establishVpn()) {
        LOG.severe("Failed to establish the VPN");
        tearDownActiveTunnel();
        return "VPN_START_FAILURE";
      }
      startNetworkConnectivityMonitor();
    }

    final boolean remoteUdpForwardingEnabled =
        isAutoStart ? tunnelStore.isUdpSupported() : udpSupported;
    try {
      vpnTunnel.connectTunnel(client, remoteUdpForwardingEnabled);
    } catch (Exception e) {
      LOG.log(Level.SEVERE, "Failed to connect the tunnel", e);
      tearDownActiveTunnel();
      return e.getMessage();
    }
<<<<<<< HEAD
    startForegroundWithNotification(config);
    storeActiveTunnel(config, remoteUdpForwardingEnabled);
    return "";
=======
    startForegroundWithNotification(serverName);
    storeActiveTunnel(config, serverName, remoteUdpForwardingEnabled);
    return ErrorCode.NO_ERROR;
>>>>>>> c69689ce
  }

  private synchronized ErrorCode stopTunnel(final String tunnelId) {
    if (!isTunnelActive(tunnelId)) {
      return ErrorCode.UNEXPECTED;
    }
    tearDownActiveTunnel();
    return ErrorCode.NO_ERROR;
  }

  private synchronized boolean isTunnelActive(final String tunnelId) {
    if (tunnelConfig == null || tunnelConfig.id == null) {
      return false;
    }
    return tunnelConfig.id.equals(tunnelId);
  }

  /* Helper method to tear down an active tunnel. */
  private void tearDownActiveTunnel() {
    stopVpnTunnel();
    stopForeground();
    tunnelConfig = null;
    stopNetworkConnectivityMonitor();
    tunnelStore.setTunnelStatus(TunnelStatus.DISCONNECTED);
  }

  /* Helper method that stops Shadowsocks, tun2socks, and tears down the VPN. */
  private void stopVpnTunnel() {
    vpnTunnel.disconnectTunnel();
    vpnTunnel.tearDownVpn();
  }

  // Connectivity

  /**
   * Checks if the given client can handle UDP traffic.
   * It returns true if the client supports both TCP and UDP, and false if it only supports TCP.
   * If the client doesn't support TCP at all, an exception is thrown.
   * @param client The shadowsocks client to check.
   * @return true if the client supports both TCP and UDP, false if only supports TCP.
   * @throws Exception when the client doesn't support TCP.
   *         The exception message contains a PlatformError in JSON format.
   */
  private boolean checkUDPConnectivity(final shadowsocks.Client client) throws Exception {
    long status = Shadowsocks.checkConnectivity(client);
    LOG.info(String.format(Locale.ROOT, "Go connectivity check result: %d", status));
    return (status & Shadowsocks.UDPConnected) == Shadowsocks.UDPConnected;
  }

  private class NetworkConnectivityMonitor extends ConnectivityManager.NetworkCallback {
    private ConnectivityManager connectivityManager;

    public NetworkConnectivityMonitor() {
      this.connectivityManager =
          (ConnectivityManager) getSystemService(Context.CONNECTIVITY_SERVICE);
    }

    @Override
    public void onAvailable(Network network) {
      NetworkInfo networkInfo = connectivityManager.getNetworkInfo(network);
      LOG.fine(String.format(Locale.ROOT, "Network available: %s", networkInfo));
      if (networkInfo == null || networkInfo.getState() != NetworkInfo.State.CONNECTED) {
        return;
      }
      broadcastVpnConnectivityChange(TunnelStatus.CONNECTED);
      updateNotification(TunnelStatus.CONNECTED);

      if (Build.VERSION.SDK_INT >= Build.VERSION_CODES.M) {
        // Indicate that traffic will be sent over the current active network.
        // Although setting the underlying network to an available network may not seem like the
        // correct behavior, this method has been observed only to fire only when a preferred
        // network becomes available. It will not fire, for example, when the mobile network becomes
        // available if WiFi is the active network. Additionally, `getActiveNetwork` and
        // `getActiveNetworkInfo` have been observed to return the underlying network set by us.
        setUnderlyingNetworks(new Network[] {network});
      }
      boolean isUdpSupported = vpnTunnel.updateUDPSupport();
      LOG.info(
          String.format("UDP support: %s -> %s", tunnelStore.isUdpSupported(), isUdpSupported));
      tunnelStore.setIsUdpSupported(isUdpSupported);
    }

    @Override
    public void onLost(Network network) {
      LOG.fine(String.format(
          Locale.ROOT, "Network lost: %s", connectivityManager.getNetworkInfo(network)));
      NetworkInfo activeNetworkInfo = connectivityManager.getActiveNetworkInfo();
      if (activeNetworkInfo != null
          && activeNetworkInfo.getState() == NetworkInfo.State.CONNECTED) {
        return;
      }
      broadcastVpnConnectivityChange(TunnelStatus.RECONNECTING);
      updateNotification(TunnelStatus.RECONNECTING);

      if (Build.VERSION.SDK_INT >= Build.VERSION_CODES.M) {
        setUnderlyingNetworks(null);
      }
    }
  }

  private void startNetworkConnectivityMonitor() {
    final ConnectivityManager connectivityManager =
        (ConnectivityManager) getSystemService(Context.CONNECTIVITY_SERVICE);
    NetworkRequest request = new NetworkRequest.Builder()
                                 .addCapability(NetworkCapabilities.NET_CAPABILITY_INTERNET)
                                 .addCapability(NetworkCapabilities.NET_CAPABILITY_NOT_RESTRICTED)
                                 .build();
    // `registerNetworkCallback` returns the VPN interface as the default network since Android P.
    // Use `requestNetwork` instead (requires android.permission.CHANGE_NETWORK_STATE).
    if (Build.VERSION.SDK_INT < Build.VERSION_CODES.P) {
      connectivityManager.registerNetworkCallback(request, networkConnectivityMonitor);
    } else {
      connectivityManager.requestNetwork(request, networkConnectivityMonitor);
    }
  }

  private void stopNetworkConnectivityMonitor() {
    final ConnectivityManager connectivityManager =
        (ConnectivityManager) getSystemService(Context.CONNECTIVITY_SERVICE);
    try {
      connectivityManager.unregisterNetworkCallback(networkConnectivityMonitor);
    } catch (Exception e) {
      // Ignore, monitor not installed if the connectivity checks failed.
    }
  }

  // Broadcasts

  /* Broadcast change in the VPN connectivity. */
  private void broadcastVpnConnectivityChange(TunnelStatus status) {
    if (tunnelConfig == null) {
      LOG.warning("Tunnel disconnected, not sending VPN connectivity broadcast");
      return;
    }
    Intent statusChange = new Intent(STATUS_BROADCAST_KEY);
    statusChange.addCategory(getPackageName());
    statusChange.putExtra(MessageData.PAYLOAD.value, status.value);
    statusChange.putExtra(MessageData.TUNNEL_ID.value, tunnelConfig.id);
    sendBroadcast(statusChange);
  }

  // Autostart

  private void startLastSuccessfulTunnel() {
    LOG.info("Received an auto-connect request, loading last successful tunnel.");
    JSONObject tunnel = tunnelStore.load();
    if (tunnel == null) {
      LOG.info("Last successful tunnel not found. User not connected at shutdown/install.");
      return;
    }
    if (VpnTunnelService.prepare(VpnTunnelService.this) != null) {
      // We cannot prepare the VPN when running as a background service, as it requires UI.
      LOG.warning("VPN not prepared, aborting auto-connect.");
      return;
    }
    try {
      final String tunnelId = tunnel.getString(TUNNEL_ID_KEY);
      final JSONObject jsonConfig = tunnel.getJSONObject(TUNNEL_CONFIG_KEY);
      final String serverName = tunnel.getString(TUNNEL_SERVER_NAME);
      final TunnelConfig config = makeTunnelConfig(tunnelId, jsonConfig);
      // Start the service in the foreground as per Android 8+ background service execution limits.
      // Requires android.permission.FOREGROUND_SERVICE since Android P.
      startForegroundWithNotification(serverName);
      startTunnel(config, serverName, true);
    } catch (Exception e) {
      LOG.log(Level.SEVERE, "Failed to retrieve JSON tunnel data", e);
    }
  }

  private void storeActiveTunnel(final TunnelConfig config, final String serverName, boolean isUdpSupported) {
    LOG.info("Storing active tunnel.");
    JSONObject tunnel = new JSONObject();
    try {
      JSONObject proxyConfig = new JSONObject();
      proxyConfig.put("host", config.proxy.host);
      proxyConfig.put("port", config.proxy.port);
      proxyConfig.put("password", config.proxy.password);
      proxyConfig.put("method", config.proxy.method);

      if (config.proxy.prefix != null) {
        char[] chars = new char[config.proxy.prefix.length];
        for (int i = 0; i < config.proxy.prefix.length; i++) {
          // Unsigned bit width extension requires a mask in Java.
          chars[i] = (char)(config.proxy.prefix[i] & 0xFF);
        }
        proxyConfig.put("prefix", new String(chars));
      }

      tunnel.put(TUNNEL_ID_KEY, config.id).put(
        TUNNEL_CONFIG_KEY, proxyConfig).put(TUNNEL_SERVER_NAME, serverName);
      tunnelStore.save(tunnel);
    } catch (JSONException e) {
      LOG.log(Level.SEVERE, "Failed to store JSON tunnel data", e);
    }
    tunnelStore.setTunnelStatus(TunnelStatus.CONNECTED);
    tunnelStore.setIsUdpSupported(isUdpSupported);
  }

  // Error reporting

  private void initErrorReporting(final String apiKey) {
    try {
      SentryErrorReporter.init(this, apiKey);
    } catch (Exception e) {
      LOG.log(Level.SEVERE, "Failed to initialize Sentry", e);
    }
  }

  // Foreground service & notifications

  /* Starts the service in the foreground and displays a persistent notification. */
  private void startForegroundWithNotification(final String serverName) {
    try {
      if (notificationBuilder == null) {
        // Cache the notification builder so we can update the existing notification - creating a
        // new notification has the side effect of resetting the tunnel timer.
        notificationBuilder = getNotificationBuilder(serverName);
      }
      notificationBuilder.setContentText(getStringResource("connected_server_state"));
      startForeground(NOTIFICATION_SERVICE_ID, notificationBuilder.build());
    } catch (Exception e) {
      LOG.warning("Unable to display persistent notification");
    }
  }

  /* Updates the persistent notification to reflect the tunnel status. */
  private void updateNotification(TunnelStatus status) {
    try {
      if (notificationBuilder == null) {
        return; // No notification to update.
      }
      final String statusStringResourceId = status == TunnelStatus.CONNECTED
          ? "connected_server_state"
          : "reconnecting_server_state";
      notificationBuilder.setContentText(getStringResource(statusStringResourceId));
      NotificationManager notificationManager =
          (NotificationManager) getSystemService(Context.NOTIFICATION_SERVICE);
      notificationManager.notify(NOTIFICATION_SERVICE_ID, notificationBuilder.build());
    } catch (Exception e) {
      LOG.warning("Failed to update persistent notification");
    }
  }

  /* Returns a notification builder with the provided server name.  */
  private Notification.Builder getNotificationBuilder(final String serverName) throws Exception {
    Intent launchIntent = new Intent(this, getPackageMainActivityClass());
    PendingIntent mainActivityIntent =
        PendingIntent.getActivity(this, 0, launchIntent, PendingIntent.FLAG_UPDATE_CURRENT);

    Notification.Builder builder;
    if (Build.VERSION.SDK_INT >= Build.VERSION_CODES.O) {
      NotificationChannel channel = new NotificationChannel(
          NOTIFICATION_CHANNEL_ID, "Outline", NotificationManager.IMPORTANCE_LOW);
      NotificationManager notificationManager = getSystemService(NotificationManager.class);
      notificationManager.createNotificationChannel(channel);
      builder = new Notification.Builder(this, NOTIFICATION_CHANNEL_ID);
    } else {
      builder = new Notification.Builder(this);
    }
    try {
      builder.setSmallIcon(getResourceId("small_icon", "drawable"));
    } catch (Exception e) {
      LOG.warning("Failed to retrieve the resource ID for the notification icon.");
    }
    return builder.setContentTitle(serverName)
        .setColor(NOTIFICATION_COLOR)
        .setVisibility(Notification.VISIBILITY_SECRET) // Don't display in lock screen
        .setContentIntent(mainActivityIntent)
        .setShowWhen(true)
        .setUsesChronometer(true);
  }

  /* Stops the foreground service and removes the persistent notification. */
  private void stopForeground() {
    stopForeground(true /* remove notification */);
    notificationBuilder = null;
  }

  /* Retrieves the MainActivity class from the application package. */
  private Class<?> getPackageMainActivityClass() throws Exception {
    try {
      return Class.forName(getPackageName() + ".MainActivity");
    } catch (Exception e) {
      LOG.warning("Failed to find MainActivity class for package");
      throw e;
    }
  }

  /* Retrieves the ID for a resource. This is equivalent to using the generated R class. */
  public int getResourceId(final String name, final String type) {
    return getResources().getIdentifier(name, type, getPackageName());
  }

  /* Returns the application name. */
  public final String getApplicationName() throws PackageManager.NameNotFoundException {
    PackageManager packageManager = getApplicationContext().getPackageManager();
    ApplicationInfo appInfo = packageManager.getApplicationInfo(getPackageName(), 0);
    return (String) packageManager.getApplicationLabel(appInfo);
  }

  /* Retrieves a localized string by id from the application's resources. */
  private String getStringResource(final String name) {
    String resource = "";
    try {
      resource = getString(getResourceId(name, "string"));
    } catch (Exception e) {
      LOG.warning(String.format(Locale.ROOT, "Failed to retrieve string resource: %s", name));
    }
    return resource;
  }
}<|MERGE_RESOLUTION|>--- conflicted
+++ resolved
@@ -42,7 +42,8 @@
 import shadowsocks.Shadowsocks;
 
 /**
- * Android service responsible for managing a VPN tunnel. Clients must bind to this
+ * Android service responsible for managing a VPN tunnel. Clients must bind to
+ * this
  * service in order to access its APIs.
  */
 public class VpnTunnelService extends VpnService {
@@ -73,6 +74,7 @@
     SYSTEM_MISCONFIGURED(12);
 
     public final int value;
+
     ErrorCode(int value) {
       this.value = value;
     }
@@ -85,6 +87,7 @@
     RECONNECTING(2);
 
     public final int value;
+
     TunnelStatus(int value) {
       this.value = value;
     }
@@ -99,6 +102,7 @@
     ERROR_REPORTING_API_KEY("errorReportingApiKey");
 
     public final String value;
+
     MessageData(final String value) {
       this.value = value;
     }
@@ -112,13 +116,8 @@
 
   private final IVpnTunnelService.Stub binder = new IVpnTunnelService.Stub() {
     @Override
-<<<<<<< HEAD
-    public String startTunnel(TunnelConfig config) {
-      return VpnTunnelService.this.startTunnel(config);
-=======
-    public int startTunnel(String serverName, TunnelConfig config) {
-      return VpnTunnelService.this.startTunnel(serverName, config).value;
->>>>>>> c69689ce
+    public String startTunnel(String serverName, TunnelConfig config) {
+      return VpnTunnelService.this.startTunnel(serverName, config);
     }
 
     @Override
@@ -155,8 +154,7 @@
     if (intent.getBooleanExtra(VpnServiceStarter.AUTOSTART_EXTRA, false)) {
       startLastSuccessfulTunnel();
     }
-    String errorReportingApiKey =
-        intent.getStringExtra(MessageData.ERROR_REPORTING_API_KEY.value);
+    String errorReportingApiKey = intent.getStringExtra(MessageData.ERROR_REPORTING_API_KEY.value);
     if (errorReportingApiKey != null) {
       initErrorReporting(errorReportingApiKey);
     }
@@ -168,9 +166,9 @@
     LOG.info(String.format(Locale.ROOT, "Starting VPN service: %s", intent));
     int superOnStartReturnValue = super.onStartCommand(intent, flags, startId);
     if (intent != null) {
-      // VpnServiceStarter puts AUTOSTART_EXTRA in the intent when the service starts automatically.
-      boolean startedByVpnStarter =
-          intent.getBooleanExtra(VpnServiceStarter.AUTOSTART_EXTRA, false);
+      // VpnServiceStarter puts AUTOSTART_EXTRA in the intent when the service starts
+      // automatically.
+      boolean startedByVpnStarter = intent.getBooleanExtra(VpnServiceStarter.AUTOSTART_EXTRA, false);
       boolean startedByAlwaysOn = VpnService.SERVICE_INTERFACE.equals(intent.getAction());
       if (startedByVpnStarter || startedByAlwaysOn) {
         startLastSuccessfulTunnel();
@@ -200,9 +198,9 @@
    * Helper method to build a TunnelConfig from a JSON object.
    *
    * @param tunnelId unique identifier for the tunnel.
-   * @param config JSON object containing TunnelConfig values.
+   * @param config   JSON object containing TunnelConfig values.
    * @throws IllegalArgumentException if `tunnelId` or `config` are null.
-   * @throws JSONException if parsing `config` fails.
+   * @throws JSONException            if parsing `config` fails.
    * @return populated TunnelConfig
    */
   public static TunnelConfig makeTunnelConfig(final String tunnelId, final JSONObject config)
@@ -237,7 +235,7 @@
         if ((c & 0xFF) != c) {
           throw new JSONException(String.format("Prefix character '%c' is out of range", c));
         }
-        tunnelConfig.proxy.prefix[i] = (byte)c;
+        tunnelConfig.proxy.prefix[i] = (byte) c;
       }
     }
     return tunnelConfig;
@@ -245,29 +243,20 @@
 
   // Tunnel API
 
-<<<<<<< HEAD
-  private String startTunnel(final TunnelConfig config) {
-    return startTunnel(config, false);
+  private String startTunnel(final String serverName, final TunnelConfig config) {
+    return startTunnel(config, serverName, false);
   }
 
   private synchronized String startTunnel(
-      final TunnelConfig config, boolean isAutoStart) {
-    LOG.info(String.format(Locale.ROOT, "Starting tunnel %s.", config.id));
-=======
-  private ErrorCode startTunnel(final String serverName, final TunnelConfig config) {
-    return startTunnel(config, serverName, false);
-  }
-
-  private synchronized ErrorCode startTunnel(
       final TunnelConfig config, final String serverName, boolean isAutoStart) {
     LOG.info(String.format(Locale.ROOT, "Starting tunnel %s for server %s", config.id, serverName));
->>>>>>> c69689ce
     if (config.id == null || config.proxy == null) {
       return "ILLEGAL_SERVER_CONFIGURATION";
     }
     final boolean isRestart = tunnelConfig != null;
     if (isRestart) {
-      // Broadcast the previous instance disconnect event before reassigning the tunnel config.
+      // Broadcast the previous instance disconnect event before reassigning the
+      // tunnel config.
       broadcastVpnConnectivityChange(TunnelStatus.DISCONNECTED);
       stopForeground();
       try {
@@ -296,7 +285,8 @@
     boolean udpSupported = false;
     if (!isAutoStart) {
       try {
-        // Do not perform connectivity checks when connecting on startup. We should avoid failing
+        // Do not perform connectivity checks when connecting on startup. We should
+        // avoid failing
         // the connection due to a network error, as network may not be ready.
         udpSupported = checkUDPConnectivity(client);
       } catch (Exception e) {
@@ -317,8 +307,7 @@
       startNetworkConnectivityMonitor();
     }
 
-    final boolean remoteUdpForwardingEnabled =
-        isAutoStart ? tunnelStore.isUdpSupported() : udpSupported;
+    final boolean remoteUdpForwardingEnabled = isAutoStart ? tunnelStore.isUdpSupported() : udpSupported;
     try {
       vpnTunnel.connectTunnel(client, remoteUdpForwardingEnabled);
     } catch (Exception e) {
@@ -326,15 +315,9 @@
       tearDownActiveTunnel();
       return e.getMessage();
     }
-<<<<<<< HEAD
-    startForegroundWithNotification(config);
-    storeActiveTunnel(config, remoteUdpForwardingEnabled);
-    return "";
-=======
     startForegroundWithNotification(serverName);
     storeActiveTunnel(config, serverName, remoteUdpForwardingEnabled);
-    return ErrorCode.NO_ERROR;
->>>>>>> c69689ce
+    return "";
   }
 
   private synchronized ErrorCode stopTunnel(final String tunnelId) {
@@ -371,12 +354,16 @@
 
   /**
    * Checks if the given client can handle UDP traffic.
-   * It returns true if the client supports both TCP and UDP, and false if it only supports TCP.
+   * It returns true if the client supports both TCP and UDP, and false if it only
+   * supports TCP.
    * If the client doesn't support TCP at all, an exception is thrown.
+   * 
    * @param client The shadowsocks client to check.
-   * @return true if the client supports both TCP and UDP, false if only supports TCP.
+   * @return true if the client supports both TCP and UDP, false if only supports
+   *         TCP.
    * @throws Exception when the client doesn't support TCP.
-   *         The exception message contains a PlatformError in JSON format.
+   *                   The exception message contains a PlatformError in JSON
+   *                   format.
    */
   private boolean checkUDPConnectivity(final shadowsocks.Client client) throws Exception {
     long status = Shadowsocks.checkConnectivity(client);
@@ -388,8 +375,7 @@
     private ConnectivityManager connectivityManager;
 
     public NetworkConnectivityMonitor() {
-      this.connectivityManager =
-          (ConnectivityManager) getSystemService(Context.CONNECTIVITY_SERVICE);
+      this.connectivityManager = (ConnectivityManager) getSystemService(Context.CONNECTIVITY_SERVICE);
     }
 
     @Override
@@ -404,12 +390,16 @@
 
       if (Build.VERSION.SDK_INT >= Build.VERSION_CODES.M) {
         // Indicate that traffic will be sent over the current active network.
-        // Although setting the underlying network to an available network may not seem like the
-        // correct behavior, this method has been observed only to fire only when a preferred
-        // network becomes available. It will not fire, for example, when the mobile network becomes
+        // Although setting the underlying network to an available network may not seem
+        // like the
+        // correct behavior, this method has been observed only to fire only when a
+        // preferred
+        // network becomes available. It will not fire, for example, when the mobile
+        // network becomes
         // available if WiFi is the active network. Additionally, `getActiveNetwork` and
-        // `getActiveNetworkInfo` have been observed to return the underlying network set by us.
-        setUnderlyingNetworks(new Network[] {network});
+        // `getActiveNetworkInfo` have been observed to return the underlying network
+        // set by us.
+        setUnderlyingNetworks(new Network[] { network });
       }
       boolean isUdpSupported = vpnTunnel.updateUDPSupport();
       LOG.info(
@@ -436,14 +426,16 @@
   }
 
   private void startNetworkConnectivityMonitor() {
-    final ConnectivityManager connectivityManager =
-        (ConnectivityManager) getSystemService(Context.CONNECTIVITY_SERVICE);
+    final ConnectivityManager connectivityManager = (ConnectivityManager) getSystemService(
+        Context.CONNECTIVITY_SERVICE);
     NetworkRequest request = new NetworkRequest.Builder()
-                                 .addCapability(NetworkCapabilities.NET_CAPABILITY_INTERNET)
-                                 .addCapability(NetworkCapabilities.NET_CAPABILITY_NOT_RESTRICTED)
-                                 .build();
-    // `registerNetworkCallback` returns the VPN interface as the default network since Android P.
-    // Use `requestNetwork` instead (requires android.permission.CHANGE_NETWORK_STATE).
+        .addCapability(NetworkCapabilities.NET_CAPABILITY_INTERNET)
+        .addCapability(NetworkCapabilities.NET_CAPABILITY_NOT_RESTRICTED)
+        .build();
+    // `registerNetworkCallback` returns the VPN interface as the default network
+    // since Android P.
+    // Use `requestNetwork` instead (requires
+    // android.permission.CHANGE_NETWORK_STATE).
     if (Build.VERSION.SDK_INT < Build.VERSION_CODES.P) {
       connectivityManager.registerNetworkCallback(request, networkConnectivityMonitor);
     } else {
@@ -452,8 +444,8 @@
   }
 
   private void stopNetworkConnectivityMonitor() {
-    final ConnectivityManager connectivityManager =
-        (ConnectivityManager) getSystemService(Context.CONNECTIVITY_SERVICE);
+    final ConnectivityManager connectivityManager = (ConnectivityManager) getSystemService(
+        Context.CONNECTIVITY_SERVICE);
     try {
       connectivityManager.unregisterNetworkCallback(networkConnectivityMonitor);
     } catch (Exception e) {
@@ -486,7 +478,8 @@
       return;
     }
     if (VpnTunnelService.prepare(VpnTunnelService.this) != null) {
-      // We cannot prepare the VPN when running as a background service, as it requires UI.
+      // We cannot prepare the VPN when running as a background service, as it
+      // requires UI.
       LOG.warning("VPN not prepared, aborting auto-connect.");
       return;
     }
@@ -495,7 +488,8 @@
       final JSONObject jsonConfig = tunnel.getJSONObject(TUNNEL_CONFIG_KEY);
       final String serverName = tunnel.getString(TUNNEL_SERVER_NAME);
       final TunnelConfig config = makeTunnelConfig(tunnelId, jsonConfig);
-      // Start the service in the foreground as per Android 8+ background service execution limits.
+      // Start the service in the foreground as per Android 8+ background service
+      // execution limits.
       // Requires android.permission.FOREGROUND_SERVICE since Android P.
       startForegroundWithNotification(serverName);
       startTunnel(config, serverName, true);
@@ -518,13 +512,13 @@
         char[] chars = new char[config.proxy.prefix.length];
         for (int i = 0; i < config.proxy.prefix.length; i++) {
           // Unsigned bit width extension requires a mask in Java.
-          chars[i] = (char)(config.proxy.prefix[i] & 0xFF);
+          chars[i] = (char) (config.proxy.prefix[i] & 0xFF);
         }
         proxyConfig.put("prefix", new String(chars));
       }
 
       tunnel.put(TUNNEL_ID_KEY, config.id).put(
-        TUNNEL_CONFIG_KEY, proxyConfig).put(TUNNEL_SERVER_NAME, serverName);
+          TUNNEL_CONFIG_KEY, proxyConfig).put(TUNNEL_SERVER_NAME, serverName);
       tunnelStore.save(tunnel);
     } catch (JSONException e) {
       LOG.log(Level.SEVERE, "Failed to store JSON tunnel data", e);
@@ -545,11 +539,14 @@
 
   // Foreground service & notifications
 
-  /* Starts the service in the foreground and displays a persistent notification. */
+  /*
+   * Starts the service in the foreground and displays a persistent notification.
+   */
   private void startForegroundWithNotification(final String serverName) {
     try {
       if (notificationBuilder == null) {
-        // Cache the notification builder so we can update the existing notification - creating a
+        // Cache the notification builder so we can update the existing notification -
+        // creating a
         // new notification has the side effect of resetting the tunnel timer.
         notificationBuilder = getNotificationBuilder(serverName);
       }
@@ -570,19 +567,18 @@
           ? "connected_server_state"
           : "reconnecting_server_state";
       notificationBuilder.setContentText(getStringResource(statusStringResourceId));
-      NotificationManager notificationManager =
-          (NotificationManager) getSystemService(Context.NOTIFICATION_SERVICE);
+      NotificationManager notificationManager = (NotificationManager) getSystemService(Context.NOTIFICATION_SERVICE);
       notificationManager.notify(NOTIFICATION_SERVICE_ID, notificationBuilder.build());
     } catch (Exception e) {
       LOG.warning("Failed to update persistent notification");
     }
   }
 
-  /* Returns a notification builder with the provided server name.  */
+  /* Returns a notification builder with the provided server name. */
   private Notification.Builder getNotificationBuilder(final String serverName) throws Exception {
     Intent launchIntent = new Intent(this, getPackageMainActivityClass());
-    PendingIntent mainActivityIntent =
-        PendingIntent.getActivity(this, 0, launchIntent, PendingIntent.FLAG_UPDATE_CURRENT);
+    PendingIntent mainActivityIntent = PendingIntent.getActivity(this, 0, launchIntent,
+        PendingIntent.FLAG_UPDATE_CURRENT);
 
     Notification.Builder builder;
     if (Build.VERSION.SDK_INT >= Build.VERSION_CODES.O) {
@@ -623,7 +619,10 @@
     }
   }
 
-  /* Retrieves the ID for a resource. This is equivalent to using the generated R class. */
+  /*
+   * Retrieves the ID for a resource. This is equivalent to using the generated R
+   * class.
+   */
   public int getResourceId(final String name, final String type) {
     return getResources().getIdentifier(name, type, getPackageName());
   }
