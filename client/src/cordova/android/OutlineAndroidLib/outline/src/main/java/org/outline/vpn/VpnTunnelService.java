--- conflicted
+++ resolved
@@ -305,28 +305,14 @@
       startNetworkConnectivityMonitor();
     }
 
-<<<<<<< HEAD
-    final boolean remoteUdpForwardingEnabled =
-        isAutoStart ? tunnelStore.isUdpSupported() : udpConnError == null;
-    try {
-      final PlatformError tunError = vpnTunnel.connectTunnel(client, remoteUdpForwardingEnabled);
-      sessionClient.start();
-      if (tunError != null) {
-        LOG.log(Level.SEVERE, "Failed to connect the tunnel", tunError);
-        tearDownActiveTunnel();
-        return tunError;
-      }
-    } catch (Exception e) {
-      LOG.log(Level.SEVERE, "Failed to connect the tunnel", e);
-=======
     // Start exchanging traffic between the local TUN device and the remote device.
     final ConnectOutlineTunnelResult result =
             Tun2socks.connectOutlineTunnel(this.tunFd.getFd(), client, remoteUdpForwardingEnabled);
     if (result.getError() != null) {
->>>>>>> fd3fe6c0
       tearDownActiveTunnel();
       return result.getError();
     }
+    sessionClient.start();
     this.remoteDevice = result.getTunnel();
     
     startForegroundWithNotification(config.name);
