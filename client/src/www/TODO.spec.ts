--- conflicted
+++ resolved
@@ -38,11 +38,8 @@
 import * as privacyView from './ui_components/privacy-view';
 import * as serverRenameDialog from './ui_components/server-rename-dialog';
 import * as userCommsDialog from './ui_components/user-comms-dialog';
-<<<<<<< HEAD
+import * as aboutView from './views/about_view';
 import * as languageView from './views/language_view';
-=======
-import * as aboutView from './views/about_view';
->>>>>>> c2d07d77
 
 describe('TODOs', () => {
   it('loads all the files that have no tests against them', () => {
