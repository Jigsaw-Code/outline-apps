/*
  Copyright 2020 The Outline Authors

  Licensed under the Apache License, Version 2.0 (the "License");
  you may not use this file except in compliance with the License.
  You may obtain a copy of the License at

       http://www.apache.org/licenses/LICENSE-2.0

  Unless required by applicable law or agreed to in writing, software
  distributed under the License is distributed on an "AS IS" BASIS,
  WITHOUT WARRANTIES OR CONDITIONS OF ANY KIND, either express or implied.
  See the License for the specific language governing permissions and
  limitations under the License.
*/

import '@material/web/all.js';
import '@polymer/polymer/polymer-legacy.js';
import '@polymer/polymer/lib/legacy/polymer.dom.js';
import '@polymer/app-layout/app-drawer/app-drawer.js';
import '@polymer/app-layout/app-header/app-header.js';
import '@polymer/app-layout/app-header-layout/app-header-layout.js';
import '@polymer/app-layout/app-toolbar/app-toolbar.js';
import '@polymer/app-route/app-location.js';
import '@polymer/app-route/app-route.js';
import '@polymer/iron-icons/iron-icons.js';
import '@polymer/iron-icons/communication-icons.js';
import '@polymer/iron-pages/iron-pages.js';
import '@polymer/paper-button/paper-button.js';
import '@polymer/paper-card/paper-card.js';
import '@polymer/paper-dialog/paper-dialog.js';
import '@polymer/paper-dropdown-menu/paper-dropdown-menu.js';
import '@polymer/paper-icon-button/paper-icon-button.js';
import '@polymer/paper-input/paper-input.js';
import '@polymer/paper-input/paper-textarea.js';
import '@polymer/paper-item/paper-item.js';
import '@polymer/paper-item/paper-icon-item.js';
import '@polymer/paper-listbox/paper-listbox.js';
import '@polymer/paper-toast/paper-toast.js';

// TODO(daniellacosse): figure out how to import this without disabling the rule
// eslint-disable-next-line n/no-missing-import
import '../views/about_view';
// eslint-disable-next-line n/no-missing-import
import '../views/contact_view';
// eslint-disable-next-line n/no-missing-import
import '../views/language_view';
// eslint-disable-next-line n/no-missing-import
import '../views/licenses_view';
// eslint-disable-next-line n/no-missing-import
import '../views/root_view/auto_connect_dialog';
// eslint-disable-next-line n/no-missing-import
import '../views/root_view/privacy_acknowledgement_dialog';
// eslint-disable-next-line n/no-missing-import
import '../views/servers_view';
// eslint-disable-next-line n/no-missing-import
import '../views/root_view/add_access_key_dialog';
// eslint-disable-next-line n/no-missing-import
import '../views/root_view/root_header';
// eslint-disable-next-line n/no-missing-import
import '../views/root_view/root_navigation';

import * as i18n from '@outline/infrastructure/i18n';
import {AppLocalizeBehavior} from '@polymer/app-localize-behavior/app-localize-behavior.js';
import {PaperMenuButton} from '@polymer/paper-menu-button/paper-menu-button.js';
import {mixinBehaviors} from '@polymer/polymer/lib/legacy/class.js';
import {html} from '@polymer/polymer/lib/utils/html-tag.js';
import {PolymerElement} from '@polymer/polymer/polymer-element.js';

// Workaround:
// https://github.com/PolymerElements/paper-menu-button/issues/101#issuecomment-297856912
PaperMenuButton.prototype.properties.restoreFocusOnClose.value = false;

export class AppRoot extends mixinBehaviors(
  [AppLocalizeBehavior],
  PolymerElement
) {
  static get template() {
    return html`
      <style>
        :host {
          --app-toolbar-height: 2.5rem;
          --app-toolbar-gutter: 0.5rem;
          --app-toolbar-button-gutter: 0.75rem;
          --app-header-height: 3.5rem;
          --contact-view-gutter: calc(
            var(--app-toolbar-gutter) + var(--app-toolbar-button-gutter)
          );
          --contact-view-max-width: 400px;
          --light-green: #2fbea5;
          --medium-green: #009688;
          --dark-green: #263238;
          --light-gray: #ececec;
          --paper-dialog-button-color: var(--medium-green);
          --app-drawer-width: 280px;
          display: flex;
          flex-direction: column;
          font-family: var(--outline-font-family);
        }

        app-header {
          height: var(--app-header-height);
        }

        app-header h1 {
          font-family: Jigsaw Sans;
          font-size: 1.5rem;
          font-weight: 500;
          margin: 0;
        }

        app-toolbar {
          height: var(--app-toolbar-height);
          color: #fff;
          padding: var(--app-toolbar-gutter);
          background: var(--dark-green);
          text-align: center;
          display: flex;
          justify-content: space-between;
        }

        app-toolbar [main-title] {
          flex: 2 1 100%;
          text-transform: capitalize;
        }

        app-toolbar img {
          height: 19px;
          margin-top: 2px;
        }

        app-toolbar paper-button {
          /* make the ink color (used for tap animations) actually visible */
          --paper-icon-button-ink-color: #eff;
          padding: var(--app-toolbar-button-gutter);
        }

        #app-toolbar-left,
        #app-toolbar-right {
          flex: 1;
          min-width: 40px;
        }

        iron-pages {
          display: flex;
          flex: 1;
          background-color: #efefef;
        }

        #drawer-nav {
          padding: 0;
        }

        #nav-scrollable-container {
          height: 100%;
          overflow-y: auto;
        }

        /* rtl:begin:ignore */
        #drawer-nav paper-item {
          cursor: pointer;
          font-size: 16px;
          --paper-item-selected: {
            color: var(--medium-green);
            background-color: var(--light-gray);
            font-weight: normal;
          };
        }

        #drawer-nav paper-item:focus::before,
        #drawer-nav paper-item:focus::after {
          color: var(--medium-green);
          background-color: var(--light-gray);
        }
        /* rtl:end:ignore */

        /* Manually reverse icons that require mirroring in RTL languages. */
        :host(:dir(rtl)) #backBtn {
          transform: scaleX(-1);
        }

        #logo-nav {
          background-color: var(--dark-green);
          text-align: center;
          height: 120px;
        }

        #logo {
          width: 60px;
          height: 60px;
          margin-top: 30px;
        }

        .nav-hr {
          background-color: #e0e0e0;
          height: 1px;
          margin: 0;
          border-width: 0px;
        }

        #drawer-nav paper-item .item-label {
          float: left;
        }

        #drawer-nav paper-item:not(.iron-selected) {
          opacity: 0.8;
        }

        #drawer-nav paper-item {
          min-height: 32px;
          text-transform: capitalize;
        }

        .first-menu-item {
          margin-top: 12px;
        }

        .last-menu-item {
          margin-bottom: 12px;
        }

        .border-top {
          border-top: 1px solid #e0e0e0;
          padding-top: 12px;
        }

        paper-item > :first-child {
          cursor: pointer;
        }

        paper-item > img {
          height: 24px;
          width: 24px;
          margin-right: 10px;
        }

        paper-item > a {
          color: inherit;
          text-decoration: none;
        }

        paper-button {
          min-width: 0;
          margin: 0;
        }

        paper-toast {
          --paper-toast-background-color: var(--dark-green);
          align-items: center;
          display: flex;
          flex-direction: row;
          justify-content: space-between;
        }

        paper-toast paper-button {
          color: var(--light-green);
          text-align: center;
          /* Prevent the button getting too close to the toast's text. */
          margin-left: 12px;
        }

        @media (max-height: 480px) {
          :host {
            --app-drawer-width: 250px;
          }
          #drawer-nav paper-item {
            min-height: 42px;
          }
        }
        @media (min-height: 650px) {
          #logo-nav {
            height: 180px;
          }
          #logo {
            width: 68px;
            height: 68px;
            margin-top: 56px;
          }
          #drawer-nav paper-item {
            min-height: 48px;
          }
        }
      </style>
      <app-location
        route="{{route}}"
        url-space-regex="^/index.html"
        use-hash-as-path=""
      ></app-location>
      <app-route
        route="{{route}}"
        pattern="/:page"
        data="{{routeData}}"
      ></app-route>
      <app-header-layout fullbleed="">
        <root-header
          slot="header"
          localize="[[localize]]"
          title$="[[localize(pageTitleKey)]]"
          show-back-button="[[shouldShowBackButton]]"
          show-add-button="[[shouldShowAddButton]]"
        ></root-header>

        <iron-pages id="pages" selected="[[page]]" attr-for-selected="name">
          <servers-view
            name="servers"
            id="serversView"
            servers="[[servers]]"
            localize="[[localize]]"
            should-show-access-key-wiki-link="[[useAltAccessMessage]]"
            on-add-server="promptAddServer"
          ></servers-view>
          <contact-view
            name="contact"
            id="contactView"
            localize="[[localize]]"
            language-code="[[_computeSupportSiteLanguageCode(LANGUAGES_AVAILABLE, language)]]"
            error-reporter="[[errorReporter]]"
            on-success="showContactSuccessToast"
            on-error="showContactErrorToast"
          ></contact-view>
          <about-view
            name="about"
            id="aboutView"
            localize="[[localize]]"
            root-path="[[rootPath]]"
            version="[[appVersion]]"
            build="[[appBuild]]"
          ></about-view>
          <language-view
            name="language"
            id="aboutView"
            selected-language-id="[[language]]"
            languages="[[_getLanguagesAvailableValues(LANGUAGES_AVAILABLE)]]"
          ></language-view>
          <!-- Do not mirror licenses text, as it is not localized. -->
          <licenses-view
            name="licenses"
            id="licensesView"
            dir="ltr"
            localize="[[localize]]"
            root-path="[[rootPath]]"
          ></licenses-view>
        </iron-pages>
      </app-header-layout>

      <root-navigation
        localize="[[localize]]"
        id="drawer"
<<<<<<< HEAD
        show-quit="[[shouldShowQuitButton]]"
      ></root-navigation>
=======
        swipe-open=""
        transition-duration="350"
      >
        <!--
        Notice that transition-duration="350"? That magic number is very sensitive!

        ************************** CHANGE. AT. YOUR. PERIL. **************************

        Want to know why? You really don't. But I'll tell you anyway.

        ************************* WARNING: INSANITY AHEAD!!! *************************

        When you tap a nav item in this drawer, it triggers a tap event on the paper-listbox
        which in turn triggers our closeDrawer() function (see \`on-tap="closeDrawer"\` below).

        So far so good. Here's where things get interesting.

        The "Submit Feedback" nav item in the drawer happens to be positioned right above the
        email input in the feedback page. When you tap the Submit Feedback nav item, if we
        close the drawer too quickly, it's possible for the touch event to (first fire on the
        the nav item, as expected, but then erroneously) propagate down to the email input that is
        positioned right underneath the spot that was just tapped. This causes the email input to
        get incorrectly focused and the virtual keyboard to slide out! If I take out the
        \`transition-duration="350"\` above, I can reproduces this 100% of the time on my iPhone 7
        running iOS 10.3.3. (It has not yet been observed on macOS or Android.)

        To prevent this from happening, we can't close the drawer too quickly. As long as we slow
        down the transition-duration from the default 200ms to ~350ms, we prevent the tap from
        erroneously propagating down to the email input underneath, and no wacky phantom focus
        ensues.

        And in case you're wondering, simply calling event.stopPropagation() after we call
        this.$.drawer.close() in drawer-nav's on-tap listener does not fix this, if we leave
        the transition duration set to the 200ms default.

        <poop-with-flies-dot-gif/>
      -->

        <div id="nav-scrollable-container">
          <div id="logo-nav">
            <img src$="[[rootPath]]assets/logo-nav.png" alt="logo" id="logo" />
          </div>
          <hr class="nav-hr" />
          <paper-listbox
            id="drawer-nav"
            selected="{{routeData.page}}"
            attr-for-selected="name"
            on-tap="closeDrawer"
          >
            <paper-item name="servers" class="first-menu-item">
              <img src$="[[rootPath]]assets/icons/outline.png" alt="outline" />
              <span class="item-label">[[localize('servers-menu-item')]]</span>
            </paper-item>
            <paper-item name="contact">
              <img src$="[[rootPath]]assets/icons/contact.png" alt="contact" />
              [[localize('contact-page-title')]]
            </paper-item>
            <paper-item name="about">
              <img src$="[[rootPath]]assets/icons/about.png" alt="about" />
              [[localize('about-page-title')]]
            </paper-item>
            <paper-item name="help">
              <a
                href$="[[_computeSupportSiteUrl(language, 'https://support.getoutline.org/s/')]]"
                id="helpAnchor"
                hidden=""
              ></a>
              <img src$="[[rootPath]]assets/icons/help.png" alt="help" />
              [[localize('help-page-title')]]
            </paper-item>
            <paper-item
              name="language"
              class$="[[_computeIsLastVisibleMenuItem(shouldShowQuitButton)]]"
            >
              <img
                src$="[[rootPath]]assets/icons/change_language.png"
                alt="change language"
              />
              [[localize('change-language-page-title')]]
            </paper-item>
            <paper-item
              name="quit"
              class="last-menu-item"
              hidden$="[[!shouldShowQuitButton]]"
            >
              <img src$="[[rootPath]]assets/icons/quit.png" alt="quit" />
              [[localize('quit')]]
            </paper-item>
            <paper-item class="border-top">
              <a href="https://www.google.com/policies/privacy/"
                >[[localize('privacy')]]</a
              >
            </paper-item>
            <paper-item>
              <a
                href$="[[_computeSupportSiteUrl(language, 'https://support.getoutline.org/s/article/Data-collection')]]"
                >[[localize('data-collection')]]</a
              >
            </paper-item>
            <paper-item>
              <a
                href="https://s3.amazonaws.com/outline-vpn/static_downloads/Outline-Terms-of-Service.html"
                >[[localize('terms')]]</a
              >
            </paper-item>
            <paper-item name="licenses">
              <span>[[localize('licenses-page-title')]]</span>
            </paper-item>
          </paper-listbox>
        </div>
      </app-drawer>

      <paper-toast id="toast" class="fit-bottom" no-cancel-on-esc-key="">
        <paper-button
          id="toastButton"
          on-tap="_callToastHandler"
        ></paper-button>
        <a hidden="" id="toastUrl" href="[[toastUrl]]"></a>
      </paper-toast>
>>>>>>> 36053185

      <add-access-key-dialog
        id="addServerView"
        localize="[[localize]]"
      ></add-access-key-dialog>

      <privacy-acknowledgement-dialog
        id="privacyView"
        localize="[[localize]]"
        privacy-page-url="[[_computeSupportSiteUrl(language, 'https://support.getoutline.org/s/article/Data-collection')]]"
      ></privacy-acknowledgement-dialog>

      <auto-connect-dialog
        id="autoConnectDialog"
        localize="[[localize]]"
      ></auto-connect-dialog>

      <paper-toast id="toast" class="fit-bottom" no-cancel-on-esc-key="">
        <paper-button
          id="toastButton"
          on-tap="_callToastHandler"
        ></paper-button>
        <a hidden="" id="toastUrl" href="[[toastUrl]]"></a>
      </paper-toast>
    `;
  }

  static get is() {
    return 'app-root';
  }

  static get properties() {
    return {
      DEFAULT_PAGE: {
        type: String,
        readonly: true,
        value: 'servers',
      },
      DEFAULT_LANGUAGE: {
        type: String,
        readonly: true,
        value: 'en',
      },
      LANGUAGES_AVAILABLE: {
        type: Object,
        readonly: true,
        value: {
          af: {id: 'af', name: 'Afrikaans', dir: 'ltr'},
          am: {id: 'am', name: 'አማርኛ', dir: 'ltr'},
          ar: {id: 'ar', name: 'العربية', dir: 'rtl', supportId: 'ar'},
          az: {id: 'az', name: 'azərbaycan', dir: 'ltr'},
          bg: {id: 'bg', name: 'български', dir: 'ltr', supportId: 'bg'},
          bn: {id: 'bn', name: 'বাংলা', dir: 'ltr'},
          bs: {id: 'bs', name: 'bosanski', dir: 'ltr', supportId: 'bs'},
          ca: {id: 'ca', name: 'català', dir: 'ltr', supportId: 'ca'},
          cs: {id: 'cs', name: 'Čeština', dir: 'ltr', supportId: 'cs'},
          da: {id: 'da', name: 'Dansk', dir: 'ltr', supportId: 'da'},
          de: {id: 'de', name: 'Deutsch', dir: 'ltr', supportId: 'de'},
          el: {id: 'el', name: 'Ελληνικά', dir: 'ltr', supportId: 'el'},
          en: {id: 'en', name: 'English', dir: 'ltr', supportId: 'en_US'},
          'en-GB': {id: 'en-GB', name: 'English (United Kingdom)', dir: 'ltr'},
          es: {id: 'es', name: 'Español', dir: 'ltr', supportId: 'es'},
          'es-419': {
            id: 'es-419',
            name: 'Español (Latinoamérica)',
            dir: 'ltr',
            supportId: 'es',
          },
          et: {id: 'et', name: 'eesti', dir: 'ltr', supportId: 'et'},
          fa: {id: 'fa', name: 'فارسی', dir: 'rtl', supportId: 'fa'},
          fi: {id: 'fi', name: 'Suomi', dir: 'ltr', supportId: 'fi'},
          fil: {id: 'fil', name: 'Filipino', dir: 'ltr', supportId: 'tl'},
          fr: {id: 'fr', name: 'Français', dir: 'ltr', supportId: 'fr'},
          he: {id: 'he', name: 'עברית', dir: 'rtl', supportId: 'iw'},
          hi: {id: 'hi', name: 'हिन्दी', dir: 'ltr', supportId: 'hi'},
          hr: {id: 'hr', name: 'Hrvatski', dir: 'ltr', supportId: 'hr'},
          hu: {id: 'hu', name: 'magyar', dir: 'ltr', supportId: 'hu'},
          hy: {id: 'hy', name: 'հայերեն', dir: 'ltr', supportId: 'hy'},
          id: {id: 'id', name: 'Indonesia', dir: 'ltr', supportId: 'in'},
          is: {id: 'is', name: 'íslenska', dir: 'ltr'},
          it: {id: 'it', name: 'Italiano', dir: 'ltr', supportId: 'it'},
          ja: {id: 'ja', name: '日本語', dir: 'ltr', supportId: 'ja'},
          ka: {id: 'ka', name: 'ქართული', dir: 'ltr', supportId: 'ka'},
          kk: {id: 'kk', name: 'қазақ тілі', dir: 'ltr'},
          km: {id: 'km', name: 'ខ្មែរ', dir: 'ltr'},
          ko: {id: 'ko', name: '한국어', dir: 'ltr', supportId: 'ko'},
          lo: {id: 'lo', name: 'ລາວ', dir: 'ltr'},
          lt: {id: 'lt', name: 'lietuvių', dir: 'ltr', supportId: 'lt'},
          lv: {id: 'lv', name: 'latviešu', dir: 'ltr', supportId: 'lv'},
          mk: {id: 'mk', name: 'македонски', dir: 'ltr', supportId: 'mk'},
          mn: {id: 'mn', name: 'монгол', dir: 'ltr'},
          ms: {id: 'ms', name: 'Melayu', dir: 'ltr'},
          mr: {id: 'mr', name: 'मराठी', dir: 'ltr'},
          my: {id: 'my', name: 'မြန်မာ', dir: 'ltr'},
          ne: {id: 'ne', name: 'नेपाली', dir: 'ltr'},
          nl: {id: 'nl', name: 'Nederlands', dir: 'ltr', supportId: 'nl_NL'},
          no: {id: 'no', name: 'norsk', dir: 'ltr', supportId: 'no'},
          pl: {id: 'pl', name: 'polski', dir: 'ltr', supportId: 'pl'},
          'pt-BR': {
            id: 'pt-BR',
            name: 'Português (Brasil)',
            dir: 'ltr',
            supportId: 'pt_BR',
          },
          'pt-PT': {
            id: 'pt-PT',
            name: 'Português (Portugal)',
            dir: 'ltr',
            supportId: 'pt_BR',
          },
          ro: {id: 'ro', name: 'română', dir: 'ltr', supportId: 'ro'},
          ru: {id: 'ru', name: 'Русский', dir: 'ltr', supportId: 'ru'},
          si: {id: 'si', name: 'සිංහල', dir: 'ltr'},
          sk: {id: 'sk', name: 'Slovenčina', dir: 'ltr', supportId: 'sk'},
          sl: {id: 'sl', name: 'slovenščina', dir: 'ltr', supportId: 'sl'},
          sq: {id: 'sq', name: 'shqip', dir: 'ltr', supportId: 'sq'},
          sr: {id: 'sr', name: 'српски', dir: 'ltr', supportId: 'sr'},
          'sr-Latn': {id: 'sr-Latn', name: 'srpski (latinica)', dir: 'ltr'},
          sv: {id: 'sv', name: 'Svenska', dir: 'ltr', supportId: 'sv'},
          sw: {id: 'sw', name: 'Kiswahili', dir: 'ltr'},
          ta: {id: 'ta', name: 'தமிழ்', dir: 'ltr'},
          th: {id: 'th', name: 'ไทย', dir: 'ltr', supportId: 'th'},
          tr: {id: 'tr', name: 'Türkçe', dir: 'ltr', supportId: 'tr'},
          uk: {id: 'uk', name: 'Українська', dir: 'ltr', supportId: 'uk'},
          ur: {id: 'ur', name: 'اردو', dir: 'rtl', supportId: 'ur'},
          vi: {id: 'vi', name: 'Tiếng Việt', dir: 'ltr', supportId: 'vi'},
          'zh-CN': {
            id: 'zh-CN',
            name: '简体中文',
            dir: 'ltr',
            supportId: 'zh_CN',
          },
          'zh-TW': {
            id: 'zh-TW',
            name: '繁體中文',
            dir: 'ltr',
            supportId: 'zh_TW',
          },
        },
      },
      language: {
        type: String,
        readonly: true,
        computed: '_computeLanguage(LANGUAGES_AVAILABLE, DEFAULT_LANGUAGE)',
      },
      useKeyIfMissing: {
        type: Boolean,
        value: true,
      },
      appVersion: {
        type: String,
        readonly: true,
      },
      appBuild: {
        type: Number,
        readonly: true,
      },
      errorReporter: {
        type: Object,
        readonly: true,
      },
      page: {
        type: String,
        readonly: true,
        computed: '_computePage(routeData.page, DEFAULT_PAGE)',
      },
      route: Object,
      routeData: Object,
      pageTitleKey: {
        type: String,
        computed: '_computePageTitleKey(page)',
      },
      rootPath: String,
      shouldShowBackButton: {
        type: Boolean,
        computed: '_computeShouldShowBackButton(page, DEFAULT_PAGE)',
      },
      shouldShowAddButton: {
        type: Boolean,
        computed: '_computeShouldShowAddButton(page)',
      },
      servers: {
        type: Array,
      },
      // Tells AppLocalizeBehavior to bubble its
      // app-localize-resources-loaded event, allowing us listen for it on
      // document rather than the (potentially to-be-created) <app-root>
      // element.
      bubbleEvent: {
        type: Boolean,
        value: true,
      },
      platform: {
        type: String,
        readonly: true,
      },
      shouldShowQuitButton: {
        type: Boolean,
        computed: '_computeShouldShowQuitButton(platform)',
        value: false,
      },
      shouldShowAppLogo: {
        type: Boolean,
        computed: '_computeShouldShowAppLogo(page)',
      },
      toastUrl: {
        type: String,
      },
      useAltAccessMessage: {
        type: Boolean,
        computed: '_computeUseAltAccessMessage(language)',
      },
    };
  }

  ready() {
    super.ready();
    this.setLanguage(this.language);

    // Workaround for paper-behaviors' craptastic keyboard focus detection:
    // https://github.com/PolymerElements/paper-behaviors/issues/80
    // Monkeypatch the faulty Polymer.IronButtonStateImpl._detectKeyboardFocus implementation
    // with a no-op for the three buttons where the focus styles are incorrectly applied most
    // often / where it looks most noticeably broken.
    function noop() {}
    const buttons = [this.$.menuBtn, this.$.backBtn, this.$.addBtn];
    for (let i = 0, button = buttons[i]; button; button = buttons[++i]) {
      button._detectKeyboardFocus = noop;
    }

    if (!globalThis.Event.prototype.composedPath) {
      // Polyfill for composedPath. See https://dom.spec.whatwg.org/#dom-event-composedpath.
      // https://developer.mozilla.org/en-US/docs/Web/API/Event/composedPath#browser_compatibility
      globalThis.Event.prototype.composedPath = function () {
        if (this.path) {
          return this.path; // ShadowDOM v0 equivalent property.
        }
        const composedPath = [];
        let target = this.target;
        while (target) {
          composedPath.push(target);
          if (target.assignedSlot) {
            target = target.assignedSlot;
          } else if (
            target.nodeType === globalThis.Node.DOCUMENT_FRAGMENT_NODE &&
            target.host
          ) {
            target = target.host;
          } else {
            target = target.parentNode;
          }
        }
        if (composedPath[composedPath.length - 1] === globalThis.document) {
          composedPath.push(globalThis.window);
        }
        return composedPath;
      };
    }

    if (typeof cordova === 'undefined') {
      // If cordova is not defined, we're running in Electron.
      this.platform = 'Electron';
    } else {
      // Don't use cordova?.platformId, ReferenceError will be thrown
      this.platform = globalThis.cordova.platformId;
    }
  }

  setLanguage(languageCode) {
    const url = `${this.rootPath}messages/${languageCode}.json`;
    this.loadResources(url, languageCode);

    const direction = this.LANGUAGES_AVAILABLE[languageCode].dir;
    globalThis.document.documentElement.setAttribute('dir', direction);
    this.$.drawer.align = direction === 'ltr' ? 'left' : 'right';

    this.language = languageCode;
  }

  openDrawer() {
    this.$.drawer.open = true;
  }

  closeDrawer() {
    this.$.drawer.open = false;
  }

  showToast(text, duration, buttonText, buttonHandler, buttonUrl) {
    // If the toast is already open, first close it. We then always wait a
    // little before calling open in a this.async call. This ensures that:
    // 1. we are compliant with the material design spec
    //    (https://material.io/guidelines/components/snackbars-toasts.html
    //    "When a second snackbar is triggered while the first is displayed,
    //    the first should start the contraction motion downwards before the
    //    second one animates upwards")
    // 2. the requested toast is displayed for the full requested duration
    // 3. any still-visible virtual keyboard is hidden before showing the
    //    requested toast, otherwise it'd get positioned above the keyboard
    //    and stay there after the keyboard goes away.
    if (this.$.toast.opened) {
      this.$.toast.close();
    }
    this.async(function () {
      this.$.toast.text = text;
      this.$.toast.duration = duration || 3000;

      const button = this.$.toastButton;
      if (buttonText) {
        button.hidden = false;
        button.innerText = buttonText;

        // Button has either a handler or invokes a URL.
        if (buttonHandler) {
          button._handler = buttonHandler;
        } else {
          this.toastUrl = buttonUrl;
          button._handler = function () {
            this.$.toastUrl.click();
          }.bind(this);
        }
      } else {
        button.hidden = true;
      }
      this.$.toast.open();
    }, 350);
  }

  changePage(page) {
    if (this.page === page) {
      console.debug('already on page', page);
      return;
    }
    this.set('route.path', '/' + page);

    this.$.drawer.open = false;
    this.$.contactView.reset();
  }

  showContactSuccessToast() {
    this.changePage(this.DEFAULT_PAGE);
    this.showToast(this.localize('feedback-thanks'));
  }

  showContactErrorToast() {
    this.showToast(this.localize('error-feedback-submission'));
  }

  _callToastHandler() {
    const toastButton = this.$.toastButton;
    const handler = toastButton._handler;
    if (!handler) return console.error('No toast handler found');
    // Close the toast and unbind the handler so there's no chance the
    // user can somehow trigger the same handler twice.
    this.$.toast.close();
    delete toastButton._handler;
    handler();
  }

  promptAddServer() {
    this.$.addServerView.open = true;
  }

  _computeLanguage(availableLanguages, defaultLanguage) {
    const preferredLanguages = i18n.getBrowserLanguages();
    const overrideLanguage = window.localStorage.getItem('overrideLanguage');
    if (overrideLanguage) {
      preferredLanguages.unshift(new i18n.LanguageCode(overrideLanguage));
    }
    const matcher = new i18n.LanguageMatcher(
      i18n.languageList(Object.keys(availableLanguages)),
      new i18n.LanguageCode(defaultLanguage)
    );
    return matcher.getBestSupportedLanguage(preferredLanguages).string();
  }

  _computePage(pageFromRoute, DEFAULT_PAGE) {
    if (this.page && pageFromRoute === this.page) {
      return this.page;
    } else if (pageFromRoute === 'help') {
      this._openHelpPage(); // Fall-through to navigate to the default page.
    } else if (pageFromRoute === 'quit') {
      this.fire('QuitPressed');
    } else if (pageFromRoute) {
      return pageFromRoute;
    }
    // No page found in the route (i.e. the url hash) means we are just starting up.
    // Set the route's page to the default page, and update the url hash to match.
    // Use history.replaceState to do this, otherwise Polymer will push a navigation
    // to the default page onto the history stack. Without this, you'd have to press
    // Android's system back button twice instead of once to get out of the app after
    // opening it.
    globalThis.history.replaceState({}, '', '#/' + DEFAULT_PAGE);
    this.setProperties({
      'route.path': '/' + DEFAULT_PAGE,
      'routeData.page': DEFAULT_PAGE,
    });
    return DEFAULT_PAGE;
  }

  _computePageTitleKey(page) {
    return page + '-page-title';
  }

  _computeShouldShowBackButton(page, DEFAULT_PAGE) {
    return page !== DEFAULT_PAGE;
  }

  _computeShouldShowAddButton(page) {
    // Only show the add button if we're on the servers page.
    return page === 'servers';
  }

  _computeSupportSiteLanguageCode(languages, language) {
    return languages[language].supportId;
  }

  _computeSupportSiteUrl(language, url) {
    const parsedUrl = new URL(url);
    const supportLanguageCode = this._computeSupportSiteLanguageCode(
      this.LANGUAGES_AVAILABLE,
      language
    );
    if (supportLanguageCode) {
      parsedUrl.searchParams.append('language', supportLanguageCode);
    }
    return parsedUrl.toString();
  }

  _goBack() {
    if (this.page === 'contact') {
      this.$.contactView.reset();
    }

    // If there is a navigation on the webview's history stack, pop it off to go back.
    if (globalThis.history.length > 1) {
      globalThis.history.back();
      // Must fire 'location-changed' so app-location notices and updates the route state.
      globalThis.dispatchEvent(new globalThis.CustomEvent('location-changed'));
    }
  }

  _showDefaultPage() {
    this.changePage(this.DEFAULT_PAGE);
  }

  _openHelpPage() {
    // Anchor tags compete with the app-drawer for click events on iOS. This results in links
    // not opening most of the time. We resort to opening the link programmatically for all
    // platforms.
    if (this.platform === 'ios') {
      globalThis.open(this.$.helpAnchor.href);
    } else {
      // macOS does not respond to window.open and Windows opens a new browser window.
      // Simulate a click on the help anchor.
      this.$.helpAnchor.click();
    }
  }

  _computeShouldShowQuitButton(platform) {
    return platform === 'osx' || platform === 'Electron';
  }

  _computeIsLastVisibleMenuItem(shouldShowQuitButton) {
    return shouldShowQuitButton ? '' : 'last-menu-item';
  }

  _computeShouldShowAppLogo(page) {
    return page === 'servers';
  }

  _getLanguagesAvailableValues(languagesAvailable) {
    return Object.values(languagesAvailable).sort((a, b) => {
      return a.name > b.name ? 1 : -1;
    });
  }

  _computeUseAltAccessMessage(language) {
    // Hack to show an alternative message
    return (
      language === 'fa' && this.platform !== 'ios' && this.platform !== 'osx'
    );
  }
}
globalThis.customElements.define(AppRoot.is, AppRoot);<|MERGE_RESOLUTION|>--- conflicted
+++ resolved
@@ -346,130 +346,8 @@
       <root-navigation
         localize="[[localize]]"
         id="drawer"
-<<<<<<< HEAD
         show-quit="[[shouldShowQuitButton]]"
       ></root-navigation>
-=======
-        swipe-open=""
-        transition-duration="350"
-      >
-        <!--
-        Notice that transition-duration="350"? That magic number is very sensitive!
-
-        ************************** CHANGE. AT. YOUR. PERIL. **************************
-
-        Want to know why? You really don't. But I'll tell you anyway.
-
-        ************************* WARNING: INSANITY AHEAD!!! *************************
-
-        When you tap a nav item in this drawer, it triggers a tap event on the paper-listbox
-        which in turn triggers our closeDrawer() function (see \`on-tap="closeDrawer"\` below).
-
-        So far so good. Here's where things get interesting.
-
-        The "Submit Feedback" nav item in the drawer happens to be positioned right above the
-        email input in the feedback page. When you tap the Submit Feedback nav item, if we
-        close the drawer too quickly, it's possible for the touch event to (first fire on the
-        the nav item, as expected, but then erroneously) propagate down to the email input that is
-        positioned right underneath the spot that was just tapped. This causes the email input to
-        get incorrectly focused and the virtual keyboard to slide out! If I take out the
-        \`transition-duration="350"\` above, I can reproduces this 100% of the time on my iPhone 7
-        running iOS 10.3.3. (It has not yet been observed on macOS or Android.)
-
-        To prevent this from happening, we can't close the drawer too quickly. As long as we slow
-        down the transition-duration from the default 200ms to ~350ms, we prevent the tap from
-        erroneously propagating down to the email input underneath, and no wacky phantom focus
-        ensues.
-
-        And in case you're wondering, simply calling event.stopPropagation() after we call
-        this.$.drawer.close() in drawer-nav's on-tap listener does not fix this, if we leave
-        the transition duration set to the 200ms default.
-
-        <poop-with-flies-dot-gif/>
-      -->
-
-        <div id="nav-scrollable-container">
-          <div id="logo-nav">
-            <img src$="[[rootPath]]assets/logo-nav.png" alt="logo" id="logo" />
-          </div>
-          <hr class="nav-hr" />
-          <paper-listbox
-            id="drawer-nav"
-            selected="{{routeData.page}}"
-            attr-for-selected="name"
-            on-tap="closeDrawer"
-          >
-            <paper-item name="servers" class="first-menu-item">
-              <img src$="[[rootPath]]assets/icons/outline.png" alt="outline" />
-              <span class="item-label">[[localize('servers-menu-item')]]</span>
-            </paper-item>
-            <paper-item name="contact">
-              <img src$="[[rootPath]]assets/icons/contact.png" alt="contact" />
-              [[localize('contact-page-title')]]
-            </paper-item>
-            <paper-item name="about">
-              <img src$="[[rootPath]]assets/icons/about.png" alt="about" />
-              [[localize('about-page-title')]]
-            </paper-item>
-            <paper-item name="help">
-              <a
-                href$="[[_computeSupportSiteUrl(language, 'https://support.getoutline.org/s/')]]"
-                id="helpAnchor"
-                hidden=""
-              ></a>
-              <img src$="[[rootPath]]assets/icons/help.png" alt="help" />
-              [[localize('help-page-title')]]
-            </paper-item>
-            <paper-item
-              name="language"
-              class$="[[_computeIsLastVisibleMenuItem(shouldShowQuitButton)]]"
-            >
-              <img
-                src$="[[rootPath]]assets/icons/change_language.png"
-                alt="change language"
-              />
-              [[localize('change-language-page-title')]]
-            </paper-item>
-            <paper-item
-              name="quit"
-              class="last-menu-item"
-              hidden$="[[!shouldShowQuitButton]]"
-            >
-              <img src$="[[rootPath]]assets/icons/quit.png" alt="quit" />
-              [[localize('quit')]]
-            </paper-item>
-            <paper-item class="border-top">
-              <a href="https://www.google.com/policies/privacy/"
-                >[[localize('privacy')]]</a
-              >
-            </paper-item>
-            <paper-item>
-              <a
-                href$="[[_computeSupportSiteUrl(language, 'https://support.getoutline.org/s/article/Data-collection')]]"
-                >[[localize('data-collection')]]</a
-              >
-            </paper-item>
-            <paper-item>
-              <a
-                href="https://s3.amazonaws.com/outline-vpn/static_downloads/Outline-Terms-of-Service.html"
-                >[[localize('terms')]]</a
-              >
-            </paper-item>
-            <paper-item name="licenses">
-              <span>[[localize('licenses-page-title')]]</span>
-            </paper-item>
-          </paper-listbox>
-        </div>
-      </app-drawer>
-
-      <paper-toast id="toast" class="fit-bottom" no-cancel-on-esc-key="">
-        <paper-button
-          id="toastButton"
-          on-tap="_callToastHandler"
-        ></paper-button>
-        <a hidden="" id="toastUrl" href="[[toastUrl]]"></a>
-      </paper-toast>
->>>>>>> 36053185
 
       <add-access-key-dialog
         id="addServerView"
