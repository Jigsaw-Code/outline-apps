--- conflicted
+++ resolved
@@ -23,12 +23,8 @@
 import {OutlinePlatform} from './platform';
 import {Settings} from './settings';
 import {TunnelFactory} from './tunnel';
-<<<<<<< HEAD
 import {Localizer} from '@outline/infrastructure/i18n';
-=======
-import {Localizer} from '../../../infrastructure/i18n.js';
 import {EventQueue} from '../model/events';
->>>>>>> 983c6305
 
 // Used to determine whether to use Polymer functionality on app initialization failure.
 let webComponentsAreReady = false;
