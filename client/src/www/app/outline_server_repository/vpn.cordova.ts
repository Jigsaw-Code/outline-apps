--- conflicted
+++ resolved
@@ -28,12 +28,7 @@
       // TODO(fortuna): Make the Cordova plugin take a StartRequestJson.
       request.id,
       request.name,
-<<<<<<< HEAD
-      request.config.transport,
-      request.config.session_report,
-=======
       request.config.client
->>>>>>> 14bc208b
     );
   }
 
