--- conflicted
+++ resolved
@@ -98,16 +98,8 @@
           <p>${this.localize('privacy-text')}</p>
         </article>
         <fieldset slot="actions">
-<<<<<<< HEAD
-          <md-text-button @click="${() =>
-            window.open(
-              'https://support.getoutline.org/s/article/Data-collection',
-              '_blank'
-            )}"
-=======
           <md-text-button
             @click="${() => window.open(this.privacyPageUrl, '_blank')}"
->>>>>>> 36053185
           >
             ${this.localize('learn-more')}
           </a>
