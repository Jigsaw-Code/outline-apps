--- conflicted
+++ resolved
@@ -16,6 +16,7 @@
 
 import (
 	"context"
+	"net"
 
 	"github.com/Jigsaw-Code/outline-apps/client/go/outline/config"
 	"github.com/Jigsaw-Code/outline-apps/client/go/outline/platerrors"
@@ -27,8 +28,16 @@
 // It's used by the connectivity test and the tun2socks handlers.
 // TODO: Rename to Transport. Needs to update per-platform code.
 type Client struct {
-	*config.Dialer[transport.StreamConn]
-	*config.PacketListener
+	sd *config.Dialer[transport.StreamConn]
+	pl *config.PacketListener
+}
+
+func (c *Client) DialStream(ctx context.Context, address string) (transport.StreamConn, error) {
+	return c.sd.Dial(ctx, address)
+}
+
+func (c *Client) ListenPacket(ctx context.Context) (net.PacketConn, error) {
+	return c.pl.ListenPacket(ctx)
 }
 
 // NewClientResult represents the result of [NewClientAndReturnError].
@@ -41,7 +50,12 @@
 
 // NewClient creates a new Outline client from a configuration string.
 func NewClient(transportConfig string) *NewClientResult {
-<<<<<<< HEAD
+	tcpDialer := transport.TCPDialer{Dialer: net.Dialer{KeepAlive: -1}}
+	udpDialer := transport.UDPDialer{}
+	return newClientWithBaseDialers(transportConfig, &tcpDialer, &udpDialer)
+}
+
+func newClientWithBaseDialers(transportConfig string, tcpDialer transport.StreamDialer, udpDialer transport.PacketDialer) *NewClientResult {
 	transportYAML, err := config.ParseConfigYAML(transportConfig)
 	if err != nil {
 		return &NewClientResult{
@@ -50,61 +64,10 @@
 				Message: "config is not valid YAML",
 				Cause:   platerrors.ToPlatformError(err),
 			},
-=======
-	client, err := newClientWithBaseDialers(transportConfig, net.Dialer{KeepAlive: -1}, net.Dialer{})
-	return &NewClientResult{
-		Client: client,
-		Error:  platerrors.ToPlatformError(err),
-	}
-}
-
-func newClientWithBaseDialers(transportConfig string, tcpDialer, udpDialer net.Dialer) (*Client, error) {
-	conf, err := parseConfigFromJSON(transportConfig)
-	if err != nil {
-		return nil, err
-	}
-	prefixBytes, err := ParseConfigPrefixFromString(conf.Prefix)
-	if err != nil {
-		return nil, err
-	}
-
-	return newShadowsocksClient(conf.Host, int(conf.Port), conf.Method, conf.Password, prefixBytes, tcpDialer, udpDialer)
-}
-
-func newShadowsocksClient(
-	host string, port int, cipherName, password string, prefix []byte, tcpDialer, udpDialer net.Dialer,
-) (*Client, error) {
-	if err := validateConfig(host, port, cipherName, password); err != nil {
-		return nil, err
-	}
-
-	// TODO: consider using net.LookupIP to get a list of IPs, and add logic for optimal selection.
-	proxyAddress := net.JoinHostPort(host, fmt.Sprint(port))
-
-	cryptoKey, err := shadowsocks.NewEncryptionKey(cipherName, password)
-	if err != nil {
-		return nil, newIllegalConfigErrorWithDetails("cipher&password pair is not valid",
-			"cipher|password", cipherName+"|"+password, "valid combination", err)
-	}
-
-	// We disable Keep-Alive as per https://datatracker.ietf.org/doc/html/rfc1122#page-101, which states that it should only be
-	// enabled in server applications. This prevents the device from unnecessarily waking up to send keep alives.
-	streamDialer, err := shadowsocks.NewStreamDialer(&transport.TCPEndpoint{Address: proxyAddress, Dialer: tcpDialer}, cryptoKey)
-	if err != nil {
-		return nil, platerrors.PlatformError{
-			Code:    platerrors.SetupTrafficHandlerFailed,
-			Message: "failed to create TCP traffic handler",
-			Details: platerrors.ErrorDetails{"proxy-protocol": "shadowsocks", "handler": "tcp"},
-			Cause:   platerrors.ToPlatformError(err),
->>>>>>> cfa96da4
 		}
 	}
 
-<<<<<<< HEAD
-	transportPair, err := config.NewDefaultTransportProvider().Parse(context.Background(), transportYAML)
-=======
-	packetListener, err := shadowsocks.NewPacketListener(&transport.UDPEndpoint{Address: proxyAddress, Dialer: udpDialer}, cryptoKey)
->>>>>>> cfa96da4
+	transportPair, err := config.NewDefaultTransportProvider(tcpDialer, udpDialer).Parse(context.Background(), transportYAML)
 	if err != nil {
 		return &NewClientResult{
 			Error: &platerrors.PlatformError{
@@ -116,6 +79,6 @@
 	}
 
 	return &NewClientResult{
-		Client: &Client{Dialer: transportPair.StreamDialer, PacketListener: transportPair.PacketListener},
+		Client: &Client{sd: transportPair.StreamDialer, pl: transportPair.PacketListener},
 	}
 }