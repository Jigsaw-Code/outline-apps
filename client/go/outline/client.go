--- conflicted
+++ resolved
@@ -77,31 +77,19 @@
 }
 
 // NewClient creates a new Outline client from a configuration string.
-<<<<<<< HEAD
-func NewClient(transportConfig string, sessionConfig string) *NewClientResult {
+func NewClient(clientConfig string, sessionConfig string) *NewClientResult {
 	tcpDialer := transport.TCPDialer{Dialer: net.Dialer{KeepAlive: -1}}
 	udpDialer := transport.UDPDialer{}
-	client, err := NewClientWithBaseDialers(transportConfig, sessionConfig, &tcpDialer, &udpDialer)
-=======
-func NewClient(clientConfig string) *NewClientResult {
-	tcpDialer := transport.TCPDialer{Dialer: net.Dialer{KeepAlive: -1}}
-	udpDialer := transport.UDPDialer{}
-	client, err := NewClientWithBaseDialers(clientConfig, &tcpDialer, &udpDialer)
->>>>>>> 14bc208b
+	client, err := NewClientWithBaseDialers(clientConfig, sessionConfig, &tcpDialer, &udpDialer)
 	if err != nil {
 		return &NewClientResult{Error: platerrors.ToPlatformError(err)}
 	}
 	return &NewClientResult{Client: client}
 }
 
-<<<<<<< HEAD
-func NewClientWithBaseDialers(transportConfig string, sessionConfig string, tcpDialer transport.StreamDialer, udpDialer transport.PacketDialer) (*Client, error) {
-	transportYAML, err := config.ParseConfigYAML(transportConfig)
-=======
-func NewClientWithBaseDialers(clientConfigText string, tcpDialer transport.StreamDialer, udpDialer transport.PacketDialer) (*Client, error) {
+func NewClientWithBaseDialers(clientConfigText string, sessionConfig string, tcpDialer transport.StreamDialer, udpDialer transport.PacketDialer) (*Client, error) {
 	var clientConfig ClientConfig
 	err := yaml.Unmarshal([]byte(clientConfigText), &clientConfig)
->>>>>>> 14bc208b
 	if err != nil {
 		return nil, &platerrors.PlatformError{
 			Code:    platerrors.InvalidConfig,
