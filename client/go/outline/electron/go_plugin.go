--- conflicted
+++ resolved
@@ -41,15 +41,8 @@
 	"github.com/Jigsaw-Code/outline-apps/client/go/outline/platerrors"
 )
 
-<<<<<<< HEAD
-// API name constants
+// Electron specific APIs
 const (
-	// FetchResourceAPI fetches a resource located at a given URL.
-	//
-	//  - Input: the URL string of the resource to fetch
-	//  - Output: the content in raw string of the fetched resource
-	FetchResourceAPI = "FetchResource"
-
 	// EstablishVPNAPI initiates a VPN connection and directs all network traffic through Outline.
 	//
 	//  - Input: a JSON string of [VPNConfig].
@@ -64,29 +57,18 @@
 	CloseVPNAPI = "CloseVPN"
 )
 
-// InvokeGoAPI is the unified entry point for TypeScript to invoke various Go functions.
-=======
 // InvokeMethod is the unified entry point for TypeScript to invoke various Go functions.
->>>>>>> 4aa6c2de
 //
 // The input and output are all defined as string, but they may represent either a raw string,
 // or a JSON string depending on the API call.
 //
 // Check the API name constants comment for more details about the input and output format.
 //
-<<<<<<< HEAD
-//export InvokeGoAPI
-func InvokeGoAPI(api *C.char, input *C.char) C.InvokeGoAPIResult {
-	apiName := C.GoString(api)
-	switch apiName {
-
-	case FetchResourceAPI:
-		res := outline.FetchResource(C.GoString(input))
-		return C.InvokeGoAPIResult{
-			Output:    newCGoString(res.Content),
-			ErrorJson: marshalCGoErrorJson(platerrors.ToPlatformError(res.Error)),
-		}
-
+//export InvokeMethod
+func InvokeMethod(method *C.char, input *C.char) C.InvokeMethodResult {
+	methodName := C.GoString(method)
+	switch methodName {
+	// Electron specific APIs
 	case EstablishVPNAPI:
 		res, err := EstablishVPN(C.GoString(input))
 		return C.InvokeGoAPIResult{
@@ -98,20 +80,13 @@
 		err := CloseVPN()
 		return C.InvokeGoAPIResult{ErrorJson: marshalCGoErrorJson(err)}
 
+	// Common APIs
 	default:
-		err := &platerrors.PlatformError{
-			Code:    platerrors.InternalError,
-			Message: fmt.Sprintf("unsupported Go API: %s", apiName),
+		result := outline.InvokeMethod(methodName, C.GoString(input))
+		return C.InvokeMethodResult{
+			Output:    newCGoString(result.Value),
+			ErrorJson: marshalCGoErrorJson(result.Error),
 		}
-		return C.InvokeGoAPIResult{ErrorJson: marshalCGoErrorJson(err)}
-=======
-//export InvokeMethod
-func InvokeMethod(method *C.char, input *C.char) C.InvokeMethodResult {
-	result := outline.InvokeMethod(C.GoString(method), C.GoString(input))
-	return C.InvokeMethodResult{
-		Output:    newCGoString(result.Value),
-		ErrorJson: marshalCGoErrorJson(result.Error),
->>>>>>> 4aa6c2de
 	}
 }
 
