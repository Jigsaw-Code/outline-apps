// Copyright 2024 The Outline Authors
//
// Licensed under the Apache License, Version 2.0 (the "License");
// you may not use this file except in compliance with the License.
// You may obtain a copy of the License at
//
//      http://www.apache.org/licenses/LICENSE-2.0
//
// Unless required by applicable law or agreed to in writing, software
// distributed under the License is distributed on an "AS IS" BASIS,
// WITHOUT WARRANTIES OR CONDITIONS OF ANY KIND, either express or implied.
// See the License for the specific language governing permissions and
// limitations under the License.

package config

import (
	"context"
	"errors"
	"net"
<<<<<<< HEAD
	"runtime"
	"time"
=======
>>>>>>> 5514556a

	"github.com/Jigsaw-Code/outline-sdk/transport"
)

type UsageReporter struct {
	frequency time.Duration
	url       string
}

// TransportPair provides a StreamDialer and PacketListener, to use as the transport in a Tun2Socks VPN.
type TransportPair struct {
	StreamDialer   *Dialer[transport.StreamConn]
	PacketListener *PacketListener
	UsageReporter  *UsageReporter
}

var _ transport.StreamDialer = (*TransportPair)(nil)
var _ transport.PacketListener = (*TransportPair)(nil)

func (t *TransportPair) DialStream(ctx context.Context, address string) (transport.StreamConn, error) {
	return t.StreamDialer.Dial(ctx, address)
}

func (t *TransportPair) ListenPacket(ctx context.Context) (net.PacketConn, error) {
	return t.PacketListener.ListenPacket(ctx)
}

// NewDefaultTransportProvider provider a [TransportPair].
func NewDefaultTransportProvider(tcpDialer transport.StreamDialer, udpDialer transport.PacketDialer) *TypeParser[*TransportPair] {
	var streamEndpoints *TypeParser[*Endpoint[transport.StreamConn]]
	var packetEndpoints *TypeParser[*Endpoint[net.Conn]]

	streamDialers := NewTypeParser(func(ctx context.Context, input ConfigNode) (*Dialer[transport.StreamConn], error) {
		switch input.(type) {
		case nil:
			// An absent config implicitly means TCP.
			return &Dialer[transport.StreamConn]{ConnectionProviderInfo{ConnTypeDirect, ""}, tcpDialer.DialStream}, nil
		case string:
			// Parse URL-style config.
			return parseShadowsocksStreamDialer(ctx, input, streamEndpoints.Parse)
		default:
			return nil, errors.New("parser not specified")
		}
	})

	packetDialers := NewTypeParser(func(ctx context.Context, input ConfigNode) (*Dialer[net.Conn], error) {
		switch input.(type) {
		case nil:
			// An absent config implicitly means UDP.
			return &Dialer[net.Conn]{ConnectionProviderInfo{ConnTypeDirect, ""}, udpDialer.DialPacket}, nil
		case string:
			// Parse URL-style config.
			return parseShadowsocksPacketDialer(ctx, input, packetEndpoints.Parse)
		default:
			return nil, errors.New("parser not specified")
		}
	})

	packetListeners := NewTypeParser(func(ctx context.Context, input ConfigNode) (*PacketListener, error) {
		switch input.(type) {
		case nil:
			// An absent config implicitly means UDP.
			return &PacketListener{ConnectionProviderInfo{ConnTypeDirect, ""}, &transport.UDPListener{}}, nil
		default:
			return nil, errors.New("parser not specified")
		}
	})

	streamEndpoints = NewTypeParser(func(ctx context.Context, input ConfigNode) (*Endpoint[transport.StreamConn], error) {
		// TODO: perhaps only support string here to force the struct to have an explicit parser.
		return parseDirectDialerEndpoint(ctx, input, streamDialers.Parse)
	})
	streamEndpoints.RegisterSubParser("dial", func(ctx context.Context, input map[string]any) (*Endpoint[transport.StreamConn], error) {
		return parseDirectDialerEndpoint(ctx, input, streamDialers.Parse)
	})

	packetEndpoints = NewTypeParser(func(ctx context.Context, input ConfigNode) (*Endpoint[net.Conn], error) {
		return parseDirectDialerEndpoint(ctx, input, packetDialers.Parse)
	})
	packetEndpoints.RegisterSubParser("dial", func(ctx context.Context, input map[string]any) (*Endpoint[net.Conn], error) {
		return parseDirectDialerEndpoint(ctx, input, packetDialers.Parse)
	})

	transports := NewTypeParser(func(ctx context.Context, input ConfigNode) (*TransportPair, error) {
		// If parser directive is missing, parse as Shadowsocks for backwards-compatibility.
		return parseShadowsocksTransport(ctx, input, streamEndpoints.Parse, packetEndpoints.Parse)
	})

	// First-Supported support.
	streamEndpoints.RegisterSubParser("first-supported", func(ctx context.Context, input map[string]any) (*Endpoint[transport.StreamConn], error) {
		return parseFirstSupported(ctx, input, streamEndpoints.Parse)
	})
	packetEndpoints.RegisterSubParser("first-supported", func(ctx context.Context, input map[string]any) (*Endpoint[net.Conn], error) {
		return parseFirstSupported(ctx, input, packetEndpoints.Parse)
	})
	streamDialers.RegisterSubParser("first-supported", func(ctx context.Context, input map[string]any) (*Dialer[transport.StreamConn], error) {
		return parseFirstSupported(ctx, input, streamDialers.Parse)
	})
	packetDialers.RegisterSubParser("first-supported", func(ctx context.Context, input map[string]any) (*Dialer[net.Conn], error) {
		return parseFirstSupported(ctx, input, packetDialers.Parse)
	})
	packetListeners.RegisterSubParser("first-supported", func(ctx context.Context, input map[string]any) (*PacketListener, error) {
		return parseFirstSupported(ctx, input, packetListeners.Parse)
	})

	// Shadowsocks support.
	streamDialers.RegisterSubParser("shadowsocks", func(ctx context.Context, input map[string]any) (*Dialer[transport.StreamConn], error) {
		return parseShadowsocksStreamDialer(ctx, input, streamEndpoints.Parse)
	})
	packetDialers.RegisterSubParser("shadowsocks", func(ctx context.Context, input map[string]any) (*Dialer[net.Conn], error) {
		return parseShadowsocksPacketDialer(ctx, input, packetEndpoints.Parse)
	})
	packetListeners.RegisterSubParser("shadowsocks", func(ctx context.Context, input map[string]any) (*PacketListener, error) {
		return parseShadowsocksPacketListener(ctx, input, packetEndpoints.Parse)
	})

	streamEndpoints.RegisterSubParser("websocket", func(ctx context.Context, input map[string]any) (*Endpoint[transport.StreamConn], error) {
		return parseWebsocketStreamEndpoint(ctx, input, streamEndpoints.Parse)
	})
	packetEndpoints.RegisterSubParser("websocket", func(ctx context.Context, input map[string]any) (*Endpoint[net.Conn], error) {
		return parseWebsocketPacketEndpoint(ctx, input, streamEndpoints.Parse)
	})

	usageReporting := NewTypeParser(func(ctx context.Context, input ConfigNode) (*UsageReporter, error) {
		// If parser directive is missing, parse as Shadowsocks for backwards-compatibility.
		return nil, errors.New("parser not specified")
	})

	usageReporting.RegisterSubParser("usage-reporter", func(ctx context.Context, config map[string]any) (*UsageReporter, error) {
		return parseUsageReporterConfig(ctx, config)
	})

	// Support distinct TCP and UDP configuration.
	transports.RegisterSubParser("tcpudp", func(ctx context.Context, config map[string]any) (*TransportPair, error) {
		return parseTCPUDPTransportPair(ctx, config, streamDialers.Parse, packetListeners.Parse, usageReporting.Parse)
	})

	return transports
}<|MERGE_RESOLUTION|>--- conflicted
+++ resolved
@@ -18,11 +18,7 @@
 	"context"
 	"errors"
 	"net"
-<<<<<<< HEAD
-	"runtime"
 	"time"
-=======
->>>>>>> 5514556a
 
 	"github.com/Jigsaw-Code/outline-sdk/transport"
 )
