// Copyright 2024 The Outline Authors
//
// Licensed under the Apache License, Version 2.0 (the "License");
// you may not use this file except in compliance with the License.
// You may obtain a copy of the License at
//
//      http://www.apache.org/licenses/LICENSE-2.0
//
// Unless required by applicable law or agreed to in writing, software
// distributed under the License is distributed on an "AS IS" BASIS,
// WITHOUT WARRANTIES OR CONDITIONS OF ANY KIND, either express or implied.
// See the License for the specific language governing permissions and
// limitations under the License.

package config

import (
	"context"
<<<<<<< HEAD
=======
	"encoding/json"
	"net"
>>>>>>> 3c7bfb8f

	"github.com/Jigsaw-Code/outline-sdk/network"
	"github.com/Jigsaw-Code/outline-sdk/transport"
)

// ConnType is the type of the connections returned by Dialers and Endpoints.
// Useful for knowing if it's tunneled or direct.
type ConnType int

const (
	// Proxyless
	ConnTypeDirect ConnType = iota
	// Proxy
	ConnTypeTunneled
	// Mixed
	ConnTypePartial
	ConnTypeBlocked
)

// This is the format used for sending ConnType between go and typescript
// Keep this in sync with
// client/web/app/outline_server_repository/config.ts#ConnectionType
func (c ConnType) MarshalJSON() ([]byte, error) {
	var s string
	switch c {
	case ConnTypeDirect:
		s = "direct"
	case ConnTypeTunneled:
		s = "tunneled"
	case ConnTypePartial:
		s = "partial"
	case ConnTypeBlocked:
		s = "blocked"
	default:
		return nil, &json.UnsupportedValueError{
			Str: "invalid ConnType",
		}
	}
	return json.Marshal(s)
}

// ConnProviderConfig represents a dialer or endpoint that can create connections.
type ConnectionProviderInfo struct {
	// The type of the connections that are provided
	ConnType ConnType
	// The address of the first hop.
	FirstHop string
}

// PacketListener is a [transport.PacketListener] with embedded ConnectionProviderInfo.
type PacketListener struct {
	ConnectionProviderInfo
	transport.PacketListener
}

// PacketProxy is a [network.PacketProxy] with embedded ConnectionProviderInfo.
type PacketProxy struct {
	ConnectionProviderInfo
	network.PacketProxy
	NotifyNetworkChanged func()
}

// DialFunc is a generic dialing function that can return any type of connction given a context and address.
type DialFunc[ConnType any] func(ctx context.Context, address string) (ConnType, error)

// Dialer has a generic Dial function and embedded ConnectionProviderInfo.
// Useful to represent and share logic between Stream and Packet Dialers.
type Dialer[ConnType any] struct {
	ConnectionProviderInfo
	Dial DialFunc[ConnType]
}

// ConnectFunc is a generic connect function that can return any type of connction given a context.
type ConnectFunc[ConnType any] func(ctx context.Context) (ConnType, error)

// Endpoint has a generic Connect function and embedded ConnectionProviderInfo.
// Useful to represent and share logic between Stream and Packet Endpoints.
type Endpoint[ConnType any] struct {
	ConnectionProviderInfo
	Connect ConnectFunc[ConnType]
}

// TransportPair provides a StreamDialer and PacketListener, to use as the transport in a Tun2Socks VPN.
type TransportPair struct {
	StreamDialer *Dialer[transport.StreamConn]
	PacketProxy  *PacketProxy
}

var _ transport.StreamDialer = (*TransportPair)(nil)

func (t *TransportPair) DialStream(ctx context.Context, address string) (transport.StreamConn, error) {
	return t.StreamDialer.Dial(ctx, address)
}<|MERGE_RESOLUTION|>--- conflicted
+++ resolved
@@ -16,11 +16,7 @@
 
 import (
 	"context"
-<<<<<<< HEAD
-=======
 	"encoding/json"
-	"net"
->>>>>>> 3c7bfb8f
 
 	"github.com/Jigsaw-Code/outline-sdk/network"
 	"github.com/Jigsaw-Code/outline-sdk/transport"
