--- conflicted
+++ resolved
@@ -22,28 +22,6 @@
 
 // API name constants. Keep sorted by name.
 const (
-<<<<<<< HEAD
-	// SetVPNStateChangeListener sets a callback to be invoked when the VPN state changes.
-=======
-	// CloseVPN closes an existing VPN connection and restores network traffic to the default
-	// network interface.
-	//
-	//  - Input: null
-	//  - Output: null
-	MethodCloseVPN = "CloseVPN"
-
-	// EstablishVPN initiates a VPN connection and directs all network traffic through Outline.
->>>>>>> 96a01ebf
-	//
-	// We recommend the caller to set this listener at app startup to catch all VPN state changes.
-	// Users might start the VPN from system settings, bypassing the app;
-	// so setting the listener when connecting within the app might miss some events.
-	//
-	//  - Input: A callback token string.
-	//  - Output: null
-	MethodSetVPNStateChangeListener = "SetVPNStateChangeListener"
-
-<<<<<<< HEAD
 	// CloseVPN closes an existing VPN connection and restores network traffic to the default
 	// network interface.
 	//
@@ -53,24 +31,19 @@
 
 	// EstablishVPN initiates a VPN connection and directs all network traffic through Outline.
 	//
-	//  - Input: a JSON string of vpnConfigJSON
+	//  - Input: A callback token string.
 	//  - Output: null
-	MethodEstablishVPN = "EstablishVPN"
+	MethodSetVPNStateChangeListener = "SetVPNStateChangeListener"
 
-=======
->>>>>>> 96a01ebf
 	// FetchResource fetches a resource located at a given URL.
 	//  - Input: the URL string of the resource to fetch
 	//  - Output: the content in raw string of the fetched resource
 	MethodFetchResource = "FetchResource"
-<<<<<<< HEAD
-=======
 
 	// Parses the TunnelConfig and extracts the first hop or provider error as needed.
 	//  - Input: the transport config text
 	//  - Output: the TunnelConfigJson that Typescript needs
 	MethodParseTunnelConfig = "ParseTunnelConfig"
->>>>>>> 96a01ebf
 )
 
 // InvokeMethodResult represents the result of an InvokeMethod call.
@@ -84,15 +57,6 @@
 // InvokeMethod calls a method by name.
 func InvokeMethod(method string, input string) *InvokeMethodResult {
 	switch method {
-<<<<<<< HEAD
-	case MethodSetVPNStateChangeListener:
-		err := setVPNStateChangeListener(input)
-		return &InvokeMethodResult{
-			Error: platerrors.ToPlatformError(err),
-		}
-
-=======
->>>>>>> 96a01ebf
 	case MethodCloseVPN:
 		err := closeVPN()
 		return &InvokeMethodResult{
