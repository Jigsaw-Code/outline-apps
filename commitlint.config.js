module.exports = {
  extends: ['@commitlint/config-conventional'],
  rules: {
    'scope-enum': [
      2,
      'always',
      [
        'client',
<<<<<<< HEAD
        'client/cordova',
        'client/cordova/android',
        'client/cordova/apple',
        'client/cordova/apple/ios',
        'client/cordova/apple/macos',
        'client/electron',
        'client/electron/linux',
        'client/electron/windows',
        'client/go',
        'client/www',
=======
        'client/android',
        'client/ios',
        'client/linux',
        'client/macos',
        'client/windows',
>>>>>>> 47223f17
        'devtools',
        'docs',
        'infrastructure',
        'manager',
        'manager/linux',
<<<<<<< HEAD
        'manager/mac',
        'manager/windows',
        'service',
        'service/linux',
        'service/windows',
        'storybook'
=======
        'manager/macos',
        'manager/windows'
>>>>>>> 47223f17
      ],
    ],
    'type-enum': [
      2,
      'always',
      ['build', 'chore', 'ci', 'docs', 'feat', 'fix', 'perf', 'proposal', 'refactor', 'revert', 'style', 'test'],
    ],
  },
};<|MERGE_RESOLUTION|>--- conflicted
+++ resolved
@@ -6,40 +6,18 @@
       'always',
       [
         'client',
-<<<<<<< HEAD
-        'client/cordova',
-        'client/cordova/android',
-        'client/cordova/apple',
-        'client/cordova/apple/ios',
-        'client/cordova/apple/macos',
-        'client/electron',
-        'client/electron/linux',
-        'client/electron/windows',
-        'client/go',
-        'client/www',
-=======
         'client/android',
         'client/ios',
         'client/linux',
         'client/macos',
         'client/windows',
->>>>>>> 47223f17
         'devtools',
         'docs',
         'infrastructure',
         'manager',
         'manager/linux',
-<<<<<<< HEAD
-        'manager/mac',
-        'manager/windows',
-        'service',
-        'service/linux',
-        'service/windows',
-        'storybook'
-=======
         'manager/macos',
         'manager/windows'
->>>>>>> 47223f17
       ],
     ],
     'type-enum': [
